import os
import attr
from datetime import datetime

from ayon_core.pipeline import legacy_io, PublishXmlValidationError
from ayon_core.tests.lib import is_in_tests
from openpype_modules.deadline import abstract_submit_deadline
from openpype_modules.deadline.abstract_submit_deadline import DeadlineJobInfo

import pyblish.api


@attr.s
class MayaPluginInfo(object):
    Build = attr.ib(default=None)  # Don't force build
    StrictErrorChecking = attr.ib(default=True)

    SceneFile = attr.ib(default=None)  # Input scene
    Version = attr.ib(default=None)  # Mandatory for Deadline
    ProjectPath = attr.ib(default=None)

    ScriptJob = attr.ib(default=True)
    ScriptFilename = attr.ib(default=None)


class MayaSubmitRemotePublishDeadline(
        abstract_submit_deadline.AbstractSubmitDeadline):
    """Submit Maya scene to perform a local publish in Deadline.

    Publishing in Deadline can be helpful for scenes that publish very slow.
    This way it can process in the background on another machine without the
    Artist having to wait for the publish to finish on their local machine.

    Submission is done through the Deadline Web Service. DL then triggers
    `openpype/scripts/remote_publish.py`.

    Each publishable instance creates its own full publish job.

    Different from `ProcessSubmittedJobOnFarm` which creates publish job
    depending on metadata json containing context and instance data of
    rendered files.
    """

    label = "Submit Scene to Deadline"
    order = pyblish.api.IntegratorOrder
    hosts = ["maya"]
    families = ["publish.farm"]
    targets = ["local"]

    def process(self, instance):

        # Ensure no errors so far
        if not (all(result["success"]
                for result in instance.context.data["results"])):
            raise PublishXmlValidationError("Publish process has errors")

        if not instance.data["publish"]:
            self.log.warning("No active instances found. "
                             "Skipping submission..")
            return

        super(MayaSubmitRemotePublishDeadline, self).process(instance)

    def get_job_info(self):
        instance = self._instance
        context = instance.context

        project_name = instance.context.data["projectName"]
        scene = instance.context.data["currentFile"]
        scenename = os.path.basename(scene)

        job_name = "{scene} [PUBLISH]".format(scene=scenename)
        batch_name = "{code} - {scene}".format(code=project_name,
                                               scene=scenename)

        if is_in_tests():
            batch_name += datetime.now().strftime("%d%m%Y%H%M%S")

        job_info = DeadlineJobInfo(Plugin="MayaBatch")
        job_info.BatchName = batch_name
        job_info.Name = job_name
        job_info.UserName = context.data.get("user")
        job_info.Comment = context.data.get("comment", "")

        # use setting for publish job on farm, no reason to have it separately
        project_settings = context.data["project_settings"]
        deadline_publish_job_sett = project_settings["deadline"]["publish"]["ProcessSubmittedJobOnFarm"]  # noqa
        job_info.Department = deadline_publish_job_sett["deadline_department"]
        job_info.ChunkSize = deadline_publish_job_sett["deadline_chunk_size"]
        job_info.Priority = deadline_publish_job_sett["deadline_priority"]
        job_info.Group = deadline_publish_job_sett["deadline_group"]
        job_info.Pool = deadline_publish_job_sett["deadline_pool"]

        # Include critical environment variables with submission + Session
        keys = [
            "FTRACK_API_USER",
            "FTRACK_API_KEY",
            "FTRACK_SERVER"
        ]

        environment = dict({key: os.environ[key] for key in keys
                            if key in os.environ}, **legacy_io.Session)

        # TODO replace legacy_io with context.data
        environment["AVALON_PROJECT"] = project_name
        environment["AVALON_ASSET"] = instance.context.data["asset"]
        environment["AVALON_TASK"] = instance.context.data["task"]
        environment["AVALON_APP_NAME"] = os.environ.get("AVALON_APP_NAME")
        environment["OPENPYPE_PUBLISH_SUBSET"] = instance.data["subset"]
<<<<<<< HEAD
        environment["OPENPYPE_REMOTE_PUBLISH"] = "1"
        environment["AYON_LOG_NO_COLORS"] = "1"
        environment["AYON_USERNAME"] = instance.context.data["user"]
=======
>>>>>>> 6c511ec0
        environment["AYON_REMOTE_PUBLISH"] = "1"

        for key, value in environment.items():
            job_info.EnvironmentKeyValue[key] = value

    def get_plugin_info(self):
        # Not all hosts can import this module.
        from maya import cmds
        scene = self._instance.context.data["currentFile"]

        plugin_info = MayaPluginInfo()
        plugin_info.SceneFile = scene
        plugin_info.ScriptFilename = "{OPENPYPE_REPOS_ROOT}/openpype/scripts/remote_publish.py"  # noqa
        plugin_info.Version = cmds.about(version=True)
        plugin_info.ProjectPath = cmds.workspace(query=True,
                                                 rootDirectory=True)

        return attr.asdict(plugin_info)<|MERGE_RESOLUTION|>--- conflicted
+++ resolved
@@ -107,12 +107,8 @@
         environment["AVALON_TASK"] = instance.context.data["task"]
         environment["AVALON_APP_NAME"] = os.environ.get("AVALON_APP_NAME")
         environment["OPENPYPE_PUBLISH_SUBSET"] = instance.data["subset"]
-<<<<<<< HEAD
-        environment["OPENPYPE_REMOTE_PUBLISH"] = "1"
         environment["AYON_LOG_NO_COLORS"] = "1"
         environment["AYON_USERNAME"] = instance.context.data["user"]
-=======
->>>>>>> 6c511ec0
         environment["AYON_REMOTE_PUBLISH"] = "1"
 
         for key, value in environment.items():
