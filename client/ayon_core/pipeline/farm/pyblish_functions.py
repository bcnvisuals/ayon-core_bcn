import copy
import os
import re
import warnings
from copy import deepcopy

import attr
import ayon_api
import clique
from ayon_core.lib import Logger, collect_frames
from ayon_core.pipeline import get_current_project_name, get_representation_path
from ayon_core.pipeline.create import get_product_name
from ayon_core.pipeline.farm.patterning import match_aov_pattern
from ayon_core.pipeline.publish import KnownPublishError


@attr.s
class TimeData(object):
    """Structure used to handle time related data."""
    start = attr.ib(type=int)
    end = attr.ib(type=int)
    fps = attr.ib()
    step = attr.ib(default=1, type=int)
    handle_start = attr.ib(default=0, type=int)
    handle_end = attr.ib(default=0, type=int)


def remap_source(path, anatomy):
    """Try to remap path to rootless path.

    Args:
        path (str): Path to be remapped to rootless.
        anatomy (Anatomy): Anatomy object to handle remapping
            itself.

    Returns:
        str: Remapped path.

    Throws:
        ValueError: if the root cannot be found.

    """
    success, rootless_path = (
        anatomy.find_root_template_from_path(path)
    )
    if success:
        source = rootless_path
    else:
        raise ValueError(
            "Root from template path cannot be found: {}".format(path))
    return source


def extend_frames(folder_path, product_name, start, end):
    """Get latest version of asset nad update frame range.

    Based on minimum and maximum values.

    Arguments:
        folder_path (str): Folder path.
        product_name (str): Product name.
        start (int): Start frame.
        end (int): End frame.

    Returns:
        (int, int): update frame start/end

    """
    # Frame comparison
    prev_start = None
    prev_end = None

    project_name = get_current_project_name()
    folder_entity = ayon_api.get_folder_by_path(
        project_name, folder_path, fields={"id"}
    )
    version_entity = ayon_api.get_last_version_by_product_name(
        project_name,
        product_name,
        folder_entity["id"]
    )

    # Set prev start / end frames for comparison
    if not prev_start and not prev_end:
        prev_start = version_entity["attrib"]["frameStart"]
        prev_end = version_entity["attrib"]["frameEnd"]

    updated_start = min(start, prev_start)
    updated_end = max(end, prev_end)

    return updated_start, updated_end


def get_time_data_from_instance_or_context(instance):
    """Get time data from instance (or context).

    If time data is not found on instance, data from context will be used.

    Args:
        instance (pyblish.api.Instance): Source instance.

    Returns:
        TimeData: dataclass holding time information.

    """
    context = instance.context
    return TimeData(
        start=instance.data.get("frameStart", context.data.get("frameStart")),
        end=instance.data.get("frameEnd", context.data.get("frameEnd")),
        fps=instance.data.get("fps", context.data.get("fps")),
        step=instance.data.get("byFrameStep", instance.data.get("step", 1)),
        handle_start=instance.data.get(
            "handleStart", context.data.get("handleStart")
        ),
        handle_end=instance.data.get(
            "handleEnd", context.data.get("handleEnd")
        )
    )


def get_transferable_representations(instance):
    """Transfer representations from original instance.

    This will get all representations on the original instance that
    are flagged with `publish_on_farm` and return them to be included
    on skeleton instance if needed.

    Args:
        instance (pyblish.api.Instance): Original instance to be processed.

    Return:
        list of dicts: List of transferable representations.

    """
    anatomy = instance.context.data["anatomy"]
    to_transfer = []

    for representation in instance.data.get("representations", []):
        if "publish_on_farm" not in representation.get("tags", []):
            continue

        trans_rep = representation.copy()

        # remove publish_on_farm from representations tags
        trans_rep["tags"].remove("publish_on_farm")

        staging_dir = trans_rep.get("stagingDir")

        if staging_dir:
            try:
                trans_rep["stagingDir"] = remap_source(staging_dir, anatomy)
            except ValueError:
                log = Logger.get_logger("farm_publishing")
                log.warning(
                    ("Could not find root path for remapping \"{}\". "
                     "This may cause issues on farm.").format(staging_dir))

        to_transfer.append(trans_rep)
    return to_transfer


def create_skeleton_instance(
        instance, families_transfer=None, instance_transfer=None):
    """Create skeleton instance from original instance data.

    This will create dictionary containing skeleton
    - common - data used for publishing rendered instances.
    This skeleton instance is then extended with additional data
    and serialized to be processed by farm job.

    Args:
        instance (pyblish.api.Instance): Original instance to
            be used as a source of data.
        families_transfer (list): List of family names to transfer
            from the original instance to the skeleton.
        instance_transfer (dict): Dict with keys as families and
            values as a list of property names to transfer to the
            new skeleton.

    Returns:
        dict: Dictionary with skeleton instance data.

    """
    # list of family names to transfer to new family if present

    context = instance.context
    data = instance.data.copy()
    anatomy = instance.context.data["anatomy"]

    # get time related data from instance (or context)
    time_data = get_time_data_from_instance_or_context(instance)

    if data.get("extendFrames", False):
        time_data.start, time_data.end = extend_frames(
            data["folderPath"],
            data["productName"],
            time_data.start,
            time_data.end,
        )

    source = data.get("source") or context.data.get("currentFile")
    success, rootless_path = (
        anatomy.find_root_template_from_path(source)
    )
    if success:
        source = rootless_path
    else:
        # `rootless_path` is not set to `source` if none of roots match
        log = Logger.get_logger("farm_publishing")
        log.warning(("Could not find root path for remapping \"{}\". "
                     "This may cause issues.").format(source))

    product_type = ("render"
              if "prerender.farm" not in instance.data["families"]
              else "prerender")
    families = [product_type]

    # pass review to families if marked as review
    if data.get("review"):
        families.append("review")

    instance_skeleton_data = {
        "productType": product_type,
        "productName": data["productName"],
        "task": data["task"],
        "families": families,
        "folderPath": data["folderPath"],
        "frameStart": time_data.start,
        "frameEnd": time_data.end,
        "handleStart": time_data.handle_start,
        "handleEnd": time_data.handle_end,
        "frameStartHandle": time_data.start - time_data.handle_start,
        "frameEndHandle": time_data.end + time_data.handle_end,
        "comment": data.get("comment"),
        "fps": time_data.fps,
        "source": source,
        "extendFrames": data.get("extendFrames"),
        "overrideExistingFrame": data.get("overrideExistingFrame"),
        "pixelAspect": data.get("pixelAspect", 1),
        "resolutionWidth": data.get("resolutionWidth", 1920),
        "resolutionHeight": data.get("resolutionHeight", 1080),
        "multipartExr": data.get("multipartExr", False),
        "jobBatchName": data.get("jobBatchName", ""),
        "useSequenceForReview": data.get("useSequenceForReview", True),
        # map inputVersions `ObjectId` -> `str` so json supports it
        "inputVersions": list(map(str, data.get("inputVersions", []))),
        "colorspace": data.get("colorspace")
    }

    if data.get("renderlayer"):
        instance_skeleton_data["renderlayer"] = data["renderlayer"]

    # skip locking version if we are creating v01
    instance_version = data.get("version")  # take this if exists
    if instance_version != 1:
        instance_skeleton_data["version"] = instance_version

    # transfer specific families from original instance to new render
    for item in families_transfer:
        if item in instance.data.get("families", []):
            instance_skeleton_data["families"] += [item]

    # transfer specific properties from original instance based on
    # mapping dictionary `instance_transfer`
    for key, values in instance_transfer.items():
        if key in instance.data.get("families", []):
            for v in values:
                instance_skeleton_data[v] = instance.data.get(v)

    representations = get_transferable_representations(instance)
    instance_skeleton_data["representations"] = representations

    persistent = instance.data.get("stagingDir_persistent") is True
    instance_skeleton_data["stagingDir_persistent"] = persistent

    return instance_skeleton_data


def _add_review_families(families):
    """Adds review flag to families.

    Handles situation when new instances are created which should have review
    in families. In that case they should have 'ftrack' too.

    TODO: This is ugly and needs to be refactored. Ftrack family should be
          added in different way (based on if the module is enabled?)

    """
    # if we have one representation with preview tag
    # flag whole instance for review and for ftrack
    if "ftrack" not in families and os.environ.get("FTRACK_SERVER"):
        families.append("ftrack")
    if "review" not in families:
        families.append("review")
    return families


def prepare_representations(
    skeleton_data,
    exp_files,
    anatomy,
    aov_filter,
    skip_integration_repre_list,
    do_not_add_review,
    context,
    color_managed_plugin,
    frames_to_render=None
):
    """Create representations for file sequences.

    This will return representations of expected files if they are not
    in hierarchy of aovs. There should be only one sequence of files for
    most cases, but if not - we create representation from each of them.

    Arguments:
        skeleton_data (dict): instance data for which we are
                         setting representations
        exp_files (list): list of expected files
        anatomy (Anatomy):
        aov_filter (dict): add review for specific aov names
        skip_integration_repre_list (list): exclude specific extensions,
        do_not_add_review (bool): explicitly skip review
        color_managed_plugin (publish.ColormanagedPyblishPluginMixin)
        frames_to_render (str): implicit or explicit range of frames to render
            this value is sent to Deadline in JobInfo.Frames
    Returns:
        list of representations

    """
    representations = []
    host_name = os.environ.get("AYON_HOST_NAME", "")
    collections, remainders = clique.assemble(exp_files)

    log = Logger.get_logger("farm_publishing")

    if frames_to_render is not None:
        frames_to_render = _get_real_frames_to_render(frames_to_render)
    else:
        # Backwards compatibility for older logic
        frame_start = int(skeleton_data.get("frameStartHandle"))
        frame_end = int(skeleton_data.get("frameEndHandle"))
        frames_to_render = list(range(frame_start, frame_end + 1))

    # create representation for every collected sequence
    for collection in collections:
        ext = collection.tail.lstrip(".")
        preview = False
        # TODO 'useSequenceForReview' is temporary solution which does
        #   not work for 100% of cases. We must be able to tell what
        #   expected files contains more explicitly and from what
        #   should be review made.
        # - "review" tag is never added when is set to 'False'
        if skeleton_data["useSequenceForReview"]:
            # toggle preview on if multipart is on
            if skeleton_data.get("multipartExr", False):
                log.debug(
                    "Adding preview tag because its multipartExr"
                )
                preview = True
            else:
                render_file_name = list(collection)[0]
                # if filtered aov name is found in filename, toggle it for
                # preview video rendering
                preview = match_aov_pattern(
                    host_name, aov_filter, render_file_name
                )

        staging = os.path.dirname(list(collection)[0])
        success, rootless_staging_dir = (
            anatomy.find_root_template_from_path(staging)
        )
        if success:
            staging = rootless_staging_dir
        else:
            log.warning((
                "Could not find root path for remapping \"{}\"."
                " This may cause issues on farm."
            ).format(staging))

        frame_start = frames_to_render[0]
        frame_end = frames_to_render[-1]
        if skeleton_data.get("slate"):
            frame_start -= 1

        files = _get_real_files_to_rendered(collection, frames_to_render)

        # explicitly disable review by user
        preview = preview and not do_not_add_review
        rep = {
            "name": ext,
            "ext": ext,
            "files": files,
            "frameStart": frame_start,
            "frameEnd": frame_end,
            # If expectedFile are absolute, we need only filenames
            "stagingDir": staging,
            "fps": skeleton_data.get("fps"),
            "tags": ["review"] if preview else [],
        }

        # poor man exclusion
        if ext in skip_integration_repre_list:
            rep["tags"].append("delete")

        if skeleton_data.get("multipartExr", False):
            rep["tags"].append("multipartExr")

        # support conversion from tiled to scanline
        if skeleton_data.get("convertToScanline"):
            log.info("Adding scanline conversion.")
            rep["tags"].append("toScanline")

        representations.append(rep)

        if preview:
            skeleton_data["families"] = _add_review_families(
                skeleton_data["families"])

    # add remainders as representations
    for remainder in remainders:
        ext = remainder.split(".")[-1]

        staging = os.path.dirname(remainder)
        success, rootless_staging_dir = (
            anatomy.find_root_template_from_path(staging)
        )
        if success:
            staging = rootless_staging_dir
        else:
            log.warning((
                "Could not find root path for remapping \"{}\"."
                " This may cause issues on farm."
            ).format(staging))

        files = _get_real_files_to_rendered(
            [os.path.basename(remainder)], frames_to_render)

        rep = {
            "name": ext,
            "ext": ext,
            "files": files[0],
            "stagingDir": staging,
        }

        preview = match_aov_pattern(
            host_name, aov_filter, remainder
        )
        preview = preview and not do_not_add_review
        if preview:
            rep.update({
                "fps": skeleton_data.get("fps"),
                "tags": ["review"]
            })
            skeleton_data["families"] = \
                _add_review_families(skeleton_data["families"])

        already_there = False
        for repre in skeleton_data.get("representations", []):
            # might be added explicitly before by publish_on_farm
            already_there = repre.get("files") == rep["files"]
            if already_there:
                log.debug("repre {} already_there".format(repre))
                break

        if not already_there:
            representations.append(rep)

    for rep in representations:
        # inject colorspace data
        color_managed_plugin.set_representation_colorspace(
            rep, context,
            colorspace=skeleton_data["colorspace"]
        )

    return representations


def _get_real_frames_to_render(frames):
    """Returns list of frames that should be rendered.

    Artists could want to selectively render only particular frames
    """
    frames_to_render = []
    for frame in frames.split(","):
        if "-" in frame:
            splitted = frame.split("-")
            frames_to_render.extend(
                range(int(splitted[0]), int(splitted[1])+1))
        else:
            frames_to_render.append(int(frame))
    frames_to_render.sort()
    return frames_to_render


def _get_real_files_to_rendered(collection, frames_to_render):
    """Use expected files based on real frames_to_render.

    Artists might explicitly set frames they want to render via Publisher UI.
    This uses this value to filter out files
    Args:
        frames_to_render (list): of str '1001'
    """
    files = [os.path.basename(f) for f in list(collection)]
    file_name, extracted_frame = list(collect_frames(files).items())[0]
<<<<<<< HEAD
    if not extracted_frame:
        return files

    found_frame_pattern_length = len(extracted_frame)
    normalized_frames_to_render = set()
    for frame_to_render in frames_to_render:
        normalized_frames_to_render.add(
            str(frame_to_render).zfill(found_frame_pattern_length)
        )

    filtered_files = []
    for file_name in files:
        if any(frame in file_name
               for frame in normalized_frames_to_render):
            filtered_files.append(file_name)

    files = filtered_files
=======
    if extracted_frame:
        found_frame_pattern_length = len(extracted_frame)
        normalized_frames_to_render = {
            str(frame_to_render).zfill(found_frame_pattern_length)
            for frame_to_render in frames_to_render
        }

        files = [
            filename
            for filename in files
            if any(
                frame in filename
                for frame in normalized_frames_to_render
            )
        ]
>>>>>>> fd20885a
    return files


def create_instances_for_aov(instance, skeleton, aov_filter,
                             skip_integration_repre_list,
                             do_not_add_review):
    """Create instances from AOVs.

    This will create new pyblish.api.Instances by going over expected
    files defined on original instance.

    Args:
        instance (pyblish.api.Instance): Original instance.
        skeleton (dict): Skeleton instance data.
        aov_filter (dict): AOV filter.
        skip_integration_repre_list (list): skip
        do_not_add_review (bool): Explicitly disable reviews

    Returns:
        list of pyblish.api.Instance: Instances created from
            expected files.

    """
    # we cannot attach AOVs to other products as we consider every
    # AOV product of its own.

    log = Logger.get_logger("farm_publishing")
    additional_color_data = {
        "renderProducts": instance.data["renderProducts"],
        "colorspaceConfig": instance.data["colorspaceConfig"],
        "display": instance.data["colorspaceDisplay"],
        "view": instance.data["colorspaceView"]
    }

    # Get templated path from absolute config path.
    anatomy = instance.context.data["anatomy"]
    colorspace_template = instance.data["colorspaceConfig"]
    try:
        additional_color_data["colorspaceTemplate"] = remap_source(
            colorspace_template, anatomy)
    except ValueError as e:
        log.warning(e)
        additional_color_data["colorspaceTemplate"] = colorspace_template

    # if there are product to attach to and more than one AOV,
    # we cannot proceed.
    if (
        len(instance.data.get("attachTo", [])) > 0
        and len(instance.data.get("expectedFiles")[0].keys()) != 1
    ):
        raise KnownPublishError(
            "attaching multiple AOVs or renderable cameras to "
            "product is not supported yet.")

    # create instances for every AOV we found in expected files.
    # NOTE: this is done for every AOV and every render camera (if
    #       there are multiple renderable cameras in scene)
    return _create_instances_for_aov(
        instance,
        skeleton,
        aov_filter,
        additional_color_data,
        skip_integration_repre_list,
        do_not_add_review
    )


def _get_legacy_product_name_and_group(
        product_type,
        source_product_name,
        task_name,
        dynamic_data):
    """Get product name with legacy logic.

    This function holds legacy behaviour of creating product name
    that is deprecated. This wasn't using product name templates
    at all, only hardcoded values. It shouldn't be used anymore,
    but transition to templates need careful checking of the project
    and studio settings.

    Deprecated:
        since 0.4.4

    Args:
        product_type (str): Product type.
        source_product_name (str): Source product name.
        task_name (str): Task name.
        dynamic_data (dict): Dynamic data (camera, aov, ...)

    Returns:
        tuple: product name and group name

    """
    warnings.warn("Using legacy product name for renders",
                  DeprecationWarning)

    if not source_product_name.startswith(product_type):
        resulting_group_name = '{}{}{}{}{}'.format(
            product_type,
            task_name[0].upper(), task_name[1:],
            source_product_name[0].upper(), source_product_name[1:])
    else:
        resulting_group_name = source_product_name

    # create product name `<product type><Task><Product name>`
    if not source_product_name.startswith(product_type):
        resulting_group_name = '{}{}{}{}{}'.format(
            product_type,
            task_name[0].upper(), task_name[1:],
            source_product_name[0].upper(), source_product_name[1:])
    else:
        resulting_group_name = source_product_name

    resulting_product_name = resulting_group_name
    camera = dynamic_data.get("camera")
    aov = dynamic_data.get("aov")
    if camera:
        if not aov:
            resulting_product_name = '{}_{}'.format(
                resulting_group_name, camera)
        elif not aov.startswith(camera):
            resulting_product_name = '{}_{}_{}'.format(
                resulting_group_name, camera, aov)
        else:
            resulting_product_name = "{}_{}".format(
                resulting_group_name, aov)
    else:
        if aov:
            resulting_product_name = '{}_{}'.format(
                resulting_group_name, aov)

    return resulting_product_name, resulting_group_name


def get_product_name_and_group_from_template(
        project_name,
        task_entity,
        product_type,
        variant,
        host_name,
        dynamic_data=None):
    """Get product name and group name from template.

    This will get product name and group name from template based on
    data provided. It is doing similar work as
    `func::_get_legacy_product_name_and_group` but using templates.

    To get group name, template is called without any dynamic data, so
    (depending on the template itself) it should be product name without
    aov.

    Todo:
        Maybe we should introduce templates for the groups themselves.

    Args:
        task_entity (dict): Task entity.
        project_name (str): Project name.
        host_name (str): Host name.
        product_type (str): Product type.
        variant (str): Variant.
        dynamic_data (dict): Dynamic data (aov, renderlayer, camera, ...).

    Returns:
        tuple: product name and group name.

    """
    # remove 'aov' from data used to format group. See todo comment above
    # for possible solution.
    _dynamic_data = deepcopy(dynamic_data) or {}
    _dynamic_data.pop("aov", None)
    resulting_group_name = get_product_name(
        project_name=project_name,
        task_name=task_entity["name"],
        task_type=task_entity["taskType"],
        host_name=host_name,
        product_type=product_type,
        dynamic_data=_dynamic_data,
        variant=variant,
    )

    resulting_product_name = get_product_name(
        project_name=project_name,
        task_name=task_entity["name"],
        task_type=task_entity["taskType"],
        host_name=host_name,
        product_type=product_type,
        dynamic_data=dynamic_data,
        variant=variant,
    )
    return resulting_product_name, resulting_group_name


def _create_instances_for_aov(instance, skeleton, aov_filter, additional_data,
                              skip_integration_repre_list, do_not_add_review):
    """Create instance for each AOV found.

    This will create new instance for every AOV it can detect in expected
    files list.

    Args:
        instance (pyblish.api.Instance): Original instance.
        skeleton (dict): Skeleton data for instance (those needed) later
            by collector.
        additional_data (dict): ...
        skip_integration_repre_list (list): list of extensions that shouldn't
            be published
        do_not_add_review (bool): explicitly disable review


    Returns:
        list of instances

    Throws:
        ValueError:

    """

    anatomy = instance.context.data["anatomy"]
    source_product_name = skeleton["productName"]
    cameras = instance.data.get("cameras", [])
    expected_files = instance.data["expectedFiles"]
    log = Logger.get_logger("farm_publishing")

    instances = []
    # go through AOVs in expected files
    for aov, files in expected_files[0].items():
        collected_files = _collect_expected_files_for_aov(files)

        expected_filepath = collected_files
        if isinstance(collected_files, (list, tuple)):
            expected_filepath = collected_files[0]

        dynamic_data = {
            "aov": aov,
            "renderlayer": instance.data.get("renderlayer"),
        }

        # find if camera is used in the file path
        # TODO: this must be changed to be more robust. Any coincidence
        #       of camera name in the file path will be considered as
        #       camera name. This is not correct.
        camera = [cam for cam in cameras if cam in expected_filepath]

        # Is there just one camera matching?
        # TODO: this is not true, we can have multiple cameras in the scene
        #       and we should be able to detect them all. Currently, we are
        #       keeping the old behavior, taking the first one found.
        if camera:
            dynamic_data["camera"] = camera[0]

        project_settings = instance.context.data.get("project_settings")

        use_legacy_product_name = True
        try:
            use_legacy_product_name = project_settings["core"]["tools"]["creator"]["use_legacy_product_names_for_renders"]  # noqa: E501
        except KeyError:
            warnings.warn(
                ("use_legacy_for_renders not found in project settings. "
                 "Using legacy product name for renders. Please update "
                 "your ayon-core version."), DeprecationWarning)
            use_legacy_product_name = True

        if use_legacy_product_name:
            product_name, group_name = _get_legacy_product_name_and_group(
                product_type=skeleton["productType"],
                source_product_name=source_product_name,
                task_name=instance.data["task"],
                dynamic_data=dynamic_data)

        else:
            product_name, group_name = get_product_name_and_group_from_template(
                task_entity=instance.data["taskEntity"],
                project_name=instance.context.data["projectName"],
                host_name=instance.context.data["hostName"],
                product_type=skeleton["productType"],
                variant=instance.data.get("variant", source_product_name),
                dynamic_data=dynamic_data
            )

        staging = os.path.dirname(expected_filepath)

        try:
            staging = remap_source(staging, anatomy)
        except ValueError as e:
            log.warning(e)

        log.info("Creating data for: {}".format(product_name))

        app = os.environ.get("AYON_HOST_NAME", "")

        render_file_name = os.path.basename(expected_filepath)

        aov_patterns = aov_filter

        preview = match_aov_pattern(app, aov_patterns, render_file_name)

        new_instance = deepcopy(skeleton)
        new_instance["productName"] = product_name
        new_instance["productGroup"] = group_name
        new_instance["aov"] = aov

        # toggle preview on if multipart is on
        # Because we can't query the multipartExr data member of each AOV we'll
        # need to have hardcoded rule of excluding any renders with
        # "cryptomatte" in the file name from being a multipart EXR. This issue
        # happens with Redshift that forces Cryptomatte renders to be separate
        # files even when the rest of the AOVs are merged into a single EXR.
        # There might be an edge case where the main instance has cryptomatte
        # in the name even though it's a multipart EXR.
        if instance.data.get("renderer") == "redshift":
            if (
                instance.data.get("multipartExr") and
                "cryptomatte" not in render_file_name.lower()
            ):
                log.debug("Adding preview tag because it's multipartExr")
                preview = True
            else:
                new_instance["multipartExr"] = False
        elif instance.data.get("multipartExr"):
            log.debug("Adding preview tag because its multipartExr")
            preview = True

        # explicitly disable review by user
        preview = preview and not do_not_add_review
        if preview:
            new_instance["review"] = True

        # create representation
        ext = os.path.splitext(render_file_name)[-1].lstrip(".")

        # Copy render product "colorspace" data to representation.
        colorspace = ""
        products = additional_data["renderProducts"].layer_data.products
        for product in products:
            if product.productName == aov:
                colorspace = product.colorspace
                break

        if isinstance(collected_files, (list, tuple)):
            collected_files = [os.path.basename(f) for f in collected_files]
        else:
            collected_files = os.path.basename(collected_files)

        rep = {
            "name": ext,
            "ext": ext,
            "files": collected_files,
            "frameStart": int(skeleton["frameStartHandle"]),
            "frameEnd": int(skeleton["frameEndHandle"]),
            # If expectedFile are absolute, we need only filenames
            "stagingDir": staging,
            "fps": new_instance.get("fps"),
            "tags": ["review"] if preview else [],
            "colorspaceData": {
                "colorspace": colorspace,
                "config": {
                    "path": additional_data["colorspaceConfig"],
                    "template": additional_data["colorspaceTemplate"]
                },
                "display": additional_data["display"],
                "view": additional_data["view"]
            }
        }

        # support conversion from tiled to scanline
        if instance.data.get("convertToScanline"):
            log.info("Adding scanline conversion.")
            rep["tags"].append("toScanline")

        # poor man exclusion
        if ext in skip_integration_repre_list:
            rep["tags"].append("delete")

        if preview:
            new_instance["families"] = _add_review_families(
                new_instance["families"])

        new_instance["representations"] = [rep]

        # if extending frames from existing version, copy files from there
        # into our destination directory
        if new_instance.get("extendFrames", False):
            copy_extend_frames(new_instance, rep)
        instances.append(new_instance)
        log.debug("instances:{}".format(instances))
    return instances


def _collect_expected_files_for_aov(files):
    """Collect expected files.

    Args:
        files (list): List of files.

    Returns:
        list or str: Collection of files or single file.

    Raises:
        ValueError: If there are multiple collections.

    """
    cols, rem = clique.assemble(files)
    # we shouldn't have any reminders. And if we do, it should
    # be just one item for single frame renders.
    if not cols and rem:
        if len(rem) != 1:
            raise ValueError("Found multiple non related files "
                             "to render, don't know what to do "
                             "with them.")
        return rem[0]
    # but we really expect only one collection.
    # Nothing else make sense.
    if len(cols) != 1:
        raise ValueError("Only one image sequence type is expected.")  # noqa: E501
    return list(cols[0])


def get_resources(project_name, version_entity, extension=None):
    """Get the files from the specific version.

    This will return all get all files from representation.

    Todo:
        This is really weird function, and it's use is
        highly controversial. First, it will not probably work
        ar all in final release of AYON, second, the logic isn't sound.
        It should try to find representation matching the current one -
        because it is used to pull out files from previous version to
        be included in this one.

    .. deprecated:: 3.15.5
       This won't work in AYON and even the logic must be refactored.

    Args:
        project_name (str): Name of the project.
        version_entity (dict): Version entity.
        extension (str): extension used to filter
            representations.

    Returns:
        list: of files

    """
    warnings.warn((
        "This won't work in AYON and even "
        "the logic must be refactored."), DeprecationWarning)
    extensions = []
    if extension:
        extensions = [extension]

    # there is a `context_filter` argument that won't probably work in
    # final release of AYON. SO we'll rather not use it
    repre_entities = list(ayon_api.get_representations(
        project_name, version_ids={version_entity["id"]}
    ))

    filtered = []
    for repre_entity in repre_entities:
        if repre_entity["context"]["ext"] in extensions:
            filtered.append(repre_entity)

    representation = filtered[0]
    directory = get_representation_path(representation)
    print("Source: ", directory)
    resources = sorted(
        [
            os.path.normpath(os.path.join(directory, file_name))
            for file_name in os.listdir(directory)
        ]
    )

    return resources


def create_skeleton_instance_cache(instance):
    """Create skeleton instance from original instance data.

    This will create dictionary containing skeleton
    - common - data used for publishing rendered instances.
    This skeleton instance is then extended with additional data
    and serialized to be processed by farm job.

    Args:
        instance (pyblish.api.Instance): Original instance to
            be used as a source of data.

    Returns:
        dict: Dictionary with skeleton instance data.

    """
    # list of family names to transfer to new family if present

    context = instance.context
    data = instance.data.copy()
    anatomy = instance.context.data["anatomy"]

    # get time related data from instance (or context)
    time_data = get_time_data_from_instance_or_context(instance)

    if data.get("extendFrames", False):
        time_data.start, time_data.end = extend_frames(
            data["folderPath"],
            data["productName"],
            time_data.start,
            time_data.end,
        )

    source = data.get("source") or context.data.get("currentFile")
    success, rootless_path = (
        anatomy.find_root_template_from_path(source)
    )
    if success:
        source = rootless_path
    else:
        # `rootless_path` is not set to `source` if none of roots match
        log = Logger.get_logger("farm_publishing")
        log.warning(("Could not find root path for remapping \"{}\". "
                     "This may cause issues.").format(source))

    product_type = instance.data["productType"]
    # Make sure "render" is in the families to go through
    # validating expected and rendered files
    # during publishing job.
    families = ["render", product_type]

    instance_skeleton_data = {
        "productName": data["productName"],
        "productType": product_type,
        "family": product_type,
        "families": families,
        "folderPath": data["folderPath"],
        "frameStart": time_data.start,
        "frameEnd": time_data.end,
        "handleStart": time_data.handle_start,
        "handleEnd": time_data.handle_end,
        "frameStartHandle": time_data.start - time_data.handle_start,
        "frameEndHandle": time_data.end + time_data.handle_end,
        "comment": data.get("comment"),
        "fps": time_data.fps,
        "source": source,
        "extendFrames": data.get("extendFrames"),
        "overrideExistingFrame": data.get("overrideExistingFrame"),
        "jobBatchName": data.get("jobBatchName", ""),
        # map inputVersions `ObjectId` -> `str` so json supports it
        "inputVersions": list(map(str, data.get("inputVersions", []))),
    }

    # skip locking version if we are creating v01
    instance_version = data.get("version")  # take this if exists
    if instance_version != 1:
        instance_skeleton_data["version"] = instance_version

    representations = get_transferable_representations(instance)
    instance_skeleton_data["representations"] = representations

    persistent = instance.data.get("stagingDir_persistent") is True
    instance_skeleton_data["stagingDir_persistent"] = persistent

    return instance_skeleton_data


def prepare_cache_representations(skeleton_data, exp_files, anatomy):
    """Create representations for file sequences.

    This will return representations of expected files if they are not
    in hierarchy of aovs. There should be only one sequence of files for
    most cases, but if not - we create representation from each of them.

    Arguments:
        skeleton_data (dict): instance data for which we are
                         setting representations
        exp_files (list): list of expected files
        anatomy (Anatomy)
    Returns:
        list of representations

    """
    representations = []
    collections, remainders = clique.assemble(exp_files)

    log = Logger.get_logger("farm_publishing")

    # create representation for every collected sequence
    for collection in collections:
        ext = collection.tail.lstrip(".")

        staging = os.path.dirname(list(collection)[0])
        success, rootless_staging_dir = (
            anatomy.find_root_template_from_path(staging)
        )
        if success:
            staging = rootless_staging_dir
        else:
            log.warning((
                "Could not find root path for remapping \"{}\"."
                " This may cause issues on farm."
            ).format(staging))

        frame_start = int(skeleton_data.get("frameStartHandle"))
        rep = {
            "name": ext,
            "ext": ext,
            "files": [os.path.basename(f) for f in list(collection)],
            "frameStart": frame_start,
            "frameEnd": int(skeleton_data.get("frameEndHandle")),
            # If expectedFile are absolute, we need only filenames
            "stagingDir": staging,
            "fps": skeleton_data.get("fps")
        }

        representations.append(rep)

    return representations


def create_instances_for_cache(instance, skeleton):
    """Create instance for cache.

    This will create new instance for every AOV it can detect in expected
    files list.

    Args:
        instance (pyblish.api.Instance): Original instance.
        skeleton (dict): Skeleton data for instance (those needed) later
            by collector.


    Returns:
        list of instances

    Throws:
        ValueError:

    """
    anatomy = instance.context.data["anatomy"]
    product_name = skeleton["productName"]
    product_type = skeleton["productType"]
    exp_files = instance.data["expectedFiles"]
    log = Logger.get_logger("farm_publishing")

    instances = []
    # go through AOVs in expected files
    for _, files in exp_files[0].items():
        cols, rem = clique.assemble(files)
        # we shouldn't have any reminders. And if we do, it should
        # be just one item for single frame renders.
        if not cols and rem:
            if len(rem) != 1:
                raise ValueError("Found multiple non related files "
                                 "to render, don't know what to do "
                                 "with them.")
            col = rem[0]
            ext = os.path.splitext(col)[1].lstrip(".")
        else:
            # but we really expect only one collection.
            # Nothing else make sense.
            if len(cols) != 1:
                raise ValueError("Only one image sequence type is expected.")  # noqa: E501
            ext = cols[0].tail.lstrip(".")
            col = list(cols[0])

        if isinstance(col, (list, tuple)):
            staging = os.path.dirname(col[0])
        else:
            staging = os.path.dirname(col)

        try:
            staging = remap_source(staging, anatomy)
        except ValueError as e:
            log.warning(e)

        new_instance = deepcopy(skeleton)

        new_instance["productName"] = product_name
        log.info("Creating data for: {}".format(product_name))
        new_instance["productType"] = product_type
        new_instance["families"] = skeleton["families"]
        # create representation
        if isinstance(col, (list, tuple)):
            files = [os.path.basename(f) for f in col]
        else:
            files = os.path.basename(col)

        rep = {
            "name": ext,
            "ext": ext,
            "files": files,
            "frameStart": int(skeleton["frameStartHandle"]),
            "frameEnd": int(skeleton["frameEndHandle"]),
            # If expectedFile are absolute, we need only filenames
            "stagingDir": staging,
            "fps": new_instance.get("fps"),
            "tags": [],
        }

        new_instance["representations"] = [rep]

        # if extending frames from existing version, copy files from there
        # into our destination directory
        if new_instance.get("extendFrames", False):
            copy_extend_frames(new_instance, rep)
        instances.append(new_instance)
        log.debug("instances:{}".format(instances))
    return instances


def copy_extend_frames(instance, representation):
    """Copy existing frames from latest version.

    This will copy all existing frames from product's latest version back
    to render directory and rename them to what renderer is expecting.

    Arguments:
        instance (pyblish.plugin.Instance): instance to get required
            data from
        representation (dict): presentation to operate on

    """
    import speedcopy

    R_FRAME_NUMBER = re.compile(
        r".+\.(?P<frame>[0-9]+)\..+")

    log = Logger.get_logger("farm_publishing")
    log.info("Preparing to copy ...")
    start = instance.data.get("frameStart")
    end = instance.data.get("frameEnd")
    project_name = instance.context.data["project"]
    anatomy = instance.context.data["anatomy"]

    folder_entity = ayon_api.get_folder_by_path(
        project_name, instance.data.get("folderPath")
    )

    # get latest version of product
    # this will stop if product wasn't published yet

    version_entity = ayon_api.get_last_version_by_product_name(
        project_name,
        instance.data.get("productName"),
        folder_entity["id"]
    )

    # get its files based on extension
    product_resources = get_resources(
        project_name, version_entity, representation.get("ext")
    )
    r_col, _ = clique.assemble(product_resources)

    # if override remove all frames we are expecting to be rendered,
    # so we'll copy only those missing from current render
    if instance.data.get("overrideExistingFrame"):
        for frame in range(start, end + 1):
            if frame not in r_col.indexes:
                continue
            r_col.indexes.remove(frame)

    # now we need to translate published names from representation
    # back. This is tricky, right now we'll just use same naming
    # and only switch frame numbers
    resource_files = []
    r_filename = os.path.basename(
        representation.get("files")[0])  # first file
    op = re.search(R_FRAME_NUMBER, r_filename)
    pre = r_filename[:op.start("frame")]
    post = r_filename[op.end("frame"):]
    assert op is not None, "padding string wasn't found"
    for frame in list(r_col):
        fn = re.search(R_FRAME_NUMBER, frame)
        # silencing linter as we need to compare to True, not to
        # type
        assert fn is not None, "padding string wasn't found"
        # list of tuples (source, destination)
        staging = representation.get("stagingDir")
        staging = anatomy.fill_root(staging)
        resource_files.append(
            (frame, os.path.join(
                staging, "{}{}{}".format(pre, fn["frame"], post)))
        )

    # test if destination dir exists and create it if not
    output_dir = os.path.dirname(representation.get("files")[0])
    if not os.path.isdir(output_dir):
        os.makedirs(output_dir)

    # copy files
    for source in resource_files:
        speedcopy.copy(source[0], source[1])
        log.info("  > {}".format(source[1]))

    log.info("Finished copying %i files" % len(resource_files))


def attach_instances_to_product(attach_to, instances):
    """Attach instance to product.

    If we are attaching to other products, create copy of existing
    instances, change data to match its product and replace
    existing instances with modified data.

    Args:
        attach_to (list): List of instances to attach to.
        instances (list): List of instances to attach.

    Returns:
          list: List of attached instances.

    """
    new_instances = []
    for attach_instance in attach_to:
        for i in instances:
            new_inst = copy.deepcopy(i)
            new_inst["version"] = attach_instance.get("version")
            new_inst["productName"] = attach_instance.get("productName")
            new_inst["productType"] = attach_instance.get("productType")
            new_inst["family"] = attach_instance.get("family")
            new_inst["append"] = True
            # don't set productGroup if we are attaching
            new_inst.pop("productGroup")
            new_instances.append(new_inst)
    return new_instances


def create_metadata_path(instance, anatomy):
    ins_data = instance.data
    # Ensure output dir exists
    output_dir = ins_data.get(
        "publishRenderMetadataFolder", ins_data["outputDir"])

    log = Logger.get_logger("farm_publishing")

    try:
        if not os.path.isdir(output_dir):
            os.makedirs(output_dir)
    except OSError:
        # directory is not available
        log.warning("Path is unreachable: `{}`".format(output_dir))

    metadata_filename = "{}_metadata.json".format(ins_data["productName"])

    metadata_path = os.path.join(output_dir, metadata_filename)

    # Convert output dir to `{root}/rest/of/path/...` with Anatomy
    success, rootless_mtdt_p = anatomy.find_root_template_from_path(
        metadata_path)
    if not success:
        # `rootless_path` is not set to `output_dir` if none of roots match
        log.warning((
            "Could not find root path for remapping \"{}\"."
            " This may cause issues on farm."
        ).format(output_dir))
        rootless_mtdt_p = metadata_path

    return metadata_path, rootless_mtdt_p<|MERGE_RESOLUTION|>--- conflicted
+++ resolved
@@ -502,7 +502,7 @@
     """
     files = [os.path.basename(f) for f in list(collection)]
     file_name, extracted_frame = list(collect_frames(files).items())[0]
-<<<<<<< HEAD
+
     if not extracted_frame:
         return files
 
@@ -520,23 +520,6 @@
             filtered_files.append(file_name)
 
     files = filtered_files
-=======
-    if extracted_frame:
-        found_frame_pattern_length = len(extracted_frame)
-        normalized_frames_to_render = {
-            str(frame_to_render).zfill(found_frame_pattern_length)
-            for frame_to_render in frames_to_render
-        }
-
-        files = [
-            filename
-            for filename in files
-            if any(
-                frame in filename
-                for frame in normalized_frames_to_render
-            )
-        ]
->>>>>>> fd20885a
     return files
 
 
