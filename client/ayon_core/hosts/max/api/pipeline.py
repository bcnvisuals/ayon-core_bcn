--- conflicted
+++ resolved
@@ -59,18 +59,12 @@
 
         rt.callbacks.addScript(rt.Name('filePostOpen'),
                                lib.check_colorspace)
-
-<<<<<<< HEAD
+        
+        rt.callbacks.addScript(rt.Name('postWorkspaceChange'),
+                       self._deferred_menu_creation)
+
     def workfile_has_unsaved_changes(self):
         return rt.getSaveRequired()
-=======
-        rt.callbacks.addScript(rt.Name('postWorkspaceChange'),
-                               self._deferred_menu_creation)
-
-    def has_unsaved_changes(self):
-        # TODO: how to get it from 3dsmax?
-        return True
->>>>>>> 4a016e4f
 
     def get_workfile_extensions(self):
         return [".max"]
