# -*- coding: utf-8 -*-
"""Creator plugin for creating pointcache alembics."""
from ayon_core.hosts.houdini.api import plugin
from ayon_core.pipeline import CreatedInstance
from ayon_core.lib import BoolDef


class CreateMantraIFD(plugin.HoudiniCreator):
    """Mantra .ifd Archive"""
    identifier = "io.openpype.creators.houdini.mantraifd"
    label = "Mantra IFD"
    product_type = "mantraifd"
    icon = "gears"
    staging_dir = "$HIP/ayon/{product[name]}/{product[name]}.$F4.ifd"

    def create(self, product_name, instance_data, pre_create_data):
        import hou
        instance_data.pop("active", None)
        instance_data.update({"node_type": "ifd"})
        creator_attributes = instance_data.setdefault(
            "creator_attributes", dict())
        creator_attributes["farm"] = pre_create_data["farm"]
        instance = super(CreateMantraIFD, self).create(
            product_name,
            instance_data,
            pre_create_data)  # type: CreatedInstance

        instance_node = hou.node(instance.get("instance_node"))
        
        filepath = self.staging_dir.format(
            product={"name": subset_name}
        )

<<<<<<< HEAD
=======
        filepath = "{}{}".format(
            hou.text.expandString("$HIP/pyblish/"),
            "{}.$F4.ifd".format(product_name))
>>>>>>> d856bd0c
        parms = {
            # Render frame range
            "trange": 1,
            # Arnold ROP settings
            "soho_diskfile": filepath,
            "soho_outputmode": 1
        }

        instance_node.setParms(parms)

        # Lock any parameters in this list
        to_lock = ["soho_outputmode", "productType", "id"]
        self.lock_parameters(instance_node, to_lock)

    def get_instance_attr_defs(self):
        return [
            BoolDef("farm",
                    label="Submitting to Farm",
                    default=False)
        ]

    def get_pre_create_attr_defs(self):
        attrs = super().get_pre_create_attr_defs()
        # Use same attributes as for instance attributes
        return attrs + self.get_instance_attr_defs()<|MERGE_RESOLUTION|>--- conflicted
+++ resolved
@@ -28,15 +28,9 @@
         instance_node = hou.node(instance.get("instance_node"))
         
         filepath = self.staging_dir.format(
-            product={"name": subset_name}
+            product={"name": product_name}
         )
 
-<<<<<<< HEAD
-=======
-        filepath = "{}{}".format(
-            hou.text.expandString("$HIP/pyblish/"),
-            "{}.$F4.ifd".format(product_name))
->>>>>>> d856bd0c
         parms = {
             # Render frame range
             "trange": 1,
