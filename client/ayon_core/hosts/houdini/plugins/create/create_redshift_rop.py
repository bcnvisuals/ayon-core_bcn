# -*- coding: utf-8 -*-
"""Creator plugin to create Redshift ROP."""
import hou  # noqa

from ayon_core.pipeline import CreatorError
from ayon_core.hosts.houdini.api import plugin
from ayon_core.lib import EnumDef, BoolDef


class CreateRedshiftROP(plugin.HoudiniCreator):
    """Redshift ROP"""

    identifier = "io.openpype.creators.houdini.redshift_rop"
    label = "Redshift ROP"
    product_type = "redshift_rop"
    icon = "magic"
    ext = "exr"
<<<<<<< HEAD
    render_staging_dir = "$HIP/ayon/{product[name]}/render/{product[name]}.$AOV.$F4.{ext}"
    rs_dir = "$HIP/ayon/{product[name]}/rs/{product[name]}.$F4.{ext}"
=======
    multi_layered_mode = "No Multi-Layered EXR File"
>>>>>>> 224de18a

    # Default to split export and render jobs
    split_render = True

    def create(self, product_name, instance_data, pre_create_data):

        instance_data.pop("active", None)
        instance_data.update({"node_type": "Redshift_ROP"})
        # Add chunk size attribute
        instance_data["chunkSize"] = 10
        # Submit for job publishing
        instance_data["farm"] = pre_create_data.get("farm")

        instance = super(CreateRedshiftROP, self).create(
            product_name,
            instance_data,
            pre_create_data)

        instance_node = hou.node(instance.get("instance_node"))

        basename = instance_node.name()

        # Also create the linked Redshift IPR Rop
        try:
            ipr_rop = instance_node.parent().createNode(
                "Redshift_IPR", node_name=f"{basename}_IPR"
            )
        except hou.OperationFailed as e:
            raise CreatorError(
                (
                    "Cannot create Redshift node. Is Redshift "
                    "installed and enabled?"
                )
            ) from e

        # Move it to directly under the Redshift ROP
        ipr_rop.setPosition(instance_node.position() + hou.Vector2(0, -1))

        # Set the linked rop to the Redshift ROP
        ipr_rop.parm("linked_rop").set(instance_node.path())
        ext = pre_create_data.get("image_format")
<<<<<<< HEAD

        filepath = self.render_staging_dir.format(
            product={"name": "`chs(\"AYON_productName\")`"},
            ext=ext
        )
=======
        multi_layered_mode = pre_create_data.get("multi_layered_mode")
>>>>>>> 224de18a

        ext_format_index = {"exr": 0, "tif": 1, "jpg": 2, "png": 3}
        multilayer_mode_index = {"No Multi-Layered EXR File": "1",
                                 "Full Multi-Layered EXR File": "2" }

        filepath = "{renders_dir}{product_name}/{product_name}.{fmt}".format(
                renders_dir=hou.text.expandString("$HIP/pyblish/renders/"),
                product_name=product_name,
                fmt="$AOV.$F4.{ext}".format(ext=ext)
            )

        if multilayer_mode_index[multi_layered_mode] == "1":
            multipart = False

        elif multilayer_mode_index[multi_layered_mode] == "2":
            multipart = True

        parms = {
            # Render frame range
            "trange": 1,
            # Redshift ROP settings
            "RS_outputFileNamePrefix": filepath,
            "RS_outputBeautyAOVSuffix": "beauty",
            "RS_outputFileFormat": ext_format_index[ext],
        }
        if ext == "exr":
            parms["RS_outputMultilayerMode"] = multilayer_mode_index[multi_layered_mode]
            parms["RS_aovMultipart"] = multipart

        if self.selected_nodes:
            # set up the render camera from the selected node
            camera = None
            for node in self.selected_nodes:
                if node.type().name() == "cam":
                    camera = node.path()
            parms["RS_renderCamera"] = camera or ""

        rs_filepath = self.rs_dir.format(
            product={"name": "`chs(\"AYON_productName\")`"},
            ext="rs"
        )

        parms["RS_archive_file"] = rs_filepath

        if pre_create_data.get("split_render", self.split_render):
            parms["RS_archive_enable"] = 1

        instance_node.setParms(parms)

        # Lock some Avalon attributes
        to_lock = ["productType", "id"]
        self.lock_parameters(instance_node, to_lock)

    def remove_instances(self, instances):
        for instance in instances:
            node = instance.data.get("instance_node")

            ipr_node = hou.node(f"{node}_IPR")
            if ipr_node:
                ipr_node.destroy()

        return super(CreateRedshiftROP, self).remove_instances(instances)

    def get_pre_create_attr_defs(self):
        attrs = super(CreateRedshiftROP, self).get_pre_create_attr_defs()
        image_format_enum = [
            "exr", "tif", "jpg", "png",
        ]
        multi_layered_mode = [
            "No Multi-Layered EXR File",
            "Full Multi-Layered EXR File"
        ]


        return attrs + [
            BoolDef("farm",
                    label="Submitting to Farm",
                    default=True),
            BoolDef("split_render",
                    label="Split export and render jobs",
                    default=self.split_render),
            EnumDef("image_format",
                    image_format_enum,
                    default=self.ext,
                    label="Image Format Options"),
            EnumDef("multi_layered_mode",
                    multi_layered_mode,
                    default=self.multi_layered_mode,
                    label="Multi-Layered EXR")
        ]<|MERGE_RESOLUTION|>--- conflicted
+++ resolved
@@ -15,12 +15,9 @@
     product_type = "redshift_rop"
     icon = "magic"
     ext = "exr"
-<<<<<<< HEAD
+    multi_layered_mode = "No Multi-Layered EXR File"
     render_staging_dir = "$HIP/ayon/{product[name]}/render/{product[name]}.$AOV.$F4.{ext}"
     rs_dir = "$HIP/ayon/{product[name]}/rs/{product[name]}.$F4.{ext}"
-=======
-    multi_layered_mode = "No Multi-Layered EXR File"
->>>>>>> 224de18a
 
     # Default to split export and render jobs
     split_render = True
@@ -62,25 +59,16 @@
         # Set the linked rop to the Redshift ROP
         ipr_rop.parm("linked_rop").set(instance_node.path())
         ext = pre_create_data.get("image_format")
-<<<<<<< HEAD
+        multi_layered_mode = pre_create_data.get("multi_layered_mode")
+
+        ext_format_index = {"exr": 0, "tif": 1, "jpg": 2, "png": 3}
+        multilayer_mode_index = {"No Multi-Layered EXR File": "1",
+                                 "Full Multi-Layered EXR File": "2" }
 
         filepath = self.render_staging_dir.format(
             product={"name": "`chs(\"AYON_productName\")`"},
             ext=ext
         )
-=======
-        multi_layered_mode = pre_create_data.get("multi_layered_mode")
->>>>>>> 224de18a
-
-        ext_format_index = {"exr": 0, "tif": 1, "jpg": 2, "png": 3}
-        multilayer_mode_index = {"No Multi-Layered EXR File": "1",
-                                 "Full Multi-Layered EXR File": "2" }
-
-        filepath = "{renders_dir}{product_name}/{product_name}.{fmt}".format(
-                renders_dir=hou.text.expandString("$HIP/pyblish/renders/"),
-                product_name=product_name,
-                fmt="$AOV.$F4.{ext}".format(ext=ext)
-            )
 
         if multilayer_mode_index[multi_layered_mode] == "1":
             multipart = False
