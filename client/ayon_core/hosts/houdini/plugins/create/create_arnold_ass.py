--- conflicted
+++ resolved
@@ -39,17 +39,10 @@
         parm_template_group = instance_node.parmTemplateGroup()
         parm_template_group.hideFolder("Properties", True)
         instance_node.setParmTemplateGroup(parm_template_group)
-<<<<<<< HEAD
         
         filepath = self.staging_dir.format(
-            product={"name": subset_name},
+            product={"name": product_name},
             ext=self.ext.lstrip(".")
-=======
-
-        filepath = "{}{}".format(
-            hou.text.expandString("$HIP/pyblish/"),
-            "{}.$F4{}".format(product_name, self.ext)
->>>>>>> d856bd0c
         )
         
         parms = {
