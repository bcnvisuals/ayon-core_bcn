--- conflicted
+++ resolved
@@ -58,18 +58,10 @@
         }
 
         if pre_create_data.get("export_job"):
-<<<<<<< HEAD
 
             scene_filepath = self.vrscene_dir.format(
-                product={"name": subset_name}
+                product={"name": product_name}
             )
-=======
-            scene_filepath = \
-                "{export_dir}{product_name}/{product_name}.$F4.vrscene".format(
-                    export_dir=hou.text.expandString("$HIP/pyblish/vrscene/"),
-                    product_name=product_name,
-                )
->>>>>>> d856bd0c
             # Setting render_export_mode to "2" because that's for
             # "Export only" ("1" is for "Export & Render")
             parms["render_export_mode"] = "2"
@@ -90,24 +82,9 @@
         instance_data["RenderElement"] = pre_create_data.get("render_element_enabled")         # noqa
         if pre_create_data.get("render_element_enabled", True):
             # Vray has its own tag for AOV file output
-<<<<<<< HEAD
             filepath = self.render_staging_dir.format(
-                product={"name": subset_name},
+                product={"name": product_name},
                 ext=ext
-=======
-            filepath = "{renders_dir}{product_name}/{product_name}.{fmt}".format(
-                renders_dir=hou.text.expandString("$HIP/pyblish/renders/"),
-                product_name=product_name,
-                fmt="${aov}.$F4.{ext}".format(aov="AOV",
-                                              ext=ext)
-            )
-            filepath = "{}{}".format(
-                hou.text.expandString("$HIP/pyblish/renders/"),
-                "{}/{}.${}.$F4.{}".format(product_name,
-                                          product_name,
-                                          "AOV",
-                                          ext)
->>>>>>> d856bd0c
             )
 
             re_rop = instance_node.parent().createNode(
@@ -124,19 +101,11 @@
             })
 
         else:
-<<<<<<< HEAD
             filepath = self.render_staging_dir.format(
-                product={"name": subset_name},
+                product={"name": product_name},
                 ext=ext
             ).replace(".$AOV", "")
         
-=======
-            filepath = "{renders_dir}{product_name}/{product_name}.{fmt}".format(
-                renders_dir=hou.text.expandString("$HIP/pyblish/renders/"),
-                product_name=product_name,
-                fmt="$F4.{ext}".format(ext=ext)
-            )
->>>>>>> d856bd0c
             parms.update({
                 "use_render_channels": 0,
                 "SettingsOutput_img_file_path": filepath
