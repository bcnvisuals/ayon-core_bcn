--- conflicted
+++ resolved
@@ -30,7 +30,7 @@
         instance_node = hou.node(instance.get("instance_node"))
 
         filepath = self.staging_dir.format(
-            product={"name": subset_name}
+            product={"name": product_name}
         )
 
         parms = {
@@ -40,12 +40,7 @@
             "prim_to_detail_pattern": "cbId",
             "format": 2,
             "facesets": 0,
-<<<<<<< HEAD
             "filename": filepath
-=======
-            "filename": hou.text.expandString(
-                "$HIP/pyblish/{}.abc".format(product_name))
->>>>>>> d856bd0c
         }
 
         if self.selected_nodes:
