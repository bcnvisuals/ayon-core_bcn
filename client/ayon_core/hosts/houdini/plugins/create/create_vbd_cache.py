--- conflicted
+++ resolved
@@ -30,17 +30,11 @@
             pre_create_data)  # type: CreatedInstance
 
         instance_node = hou.node(instance.get("instance_node"))
-<<<<<<< HEAD
 
         filepath = self.staging_dir.format(
-            product={"name": subset_name}
+            product={"name": product_name}
         )
 
-=======
-        file_path = "{}{}".format(
-            hou.text.expandString("$HIP/pyblish/"),
-            "{}.$F4.vdb".format(product_name))
->>>>>>> d856bd0c
         parms = {
             "sopoutput": filepath,
             "initsim": True,
