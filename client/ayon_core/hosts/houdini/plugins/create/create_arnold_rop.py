from ayon_core.hosts.houdini.api import plugin
from ayon_core.lib import EnumDef, BoolDef


class CreateArnoldRop(plugin.HoudiniCreator):
    """Arnold ROP"""

    identifier = "io.openpype.creators.houdini.arnold_rop"
    label = "Arnold ROP"
    product_type = "arnold_rop"
    icon = "magic"
    render_staging_dir = "$HIP/ayon/{product[name]}/render/{product[name]}.$F4.{ext}"
    ass_dir = "$HIP/ayon/{product[name]}/ass/{product[name]}.$F4.{ext}"

    # Default extension
    ext = "exr"

    # Default to split export and render jobs
    export_job = True

    def create(self, product_name, instance_data, pre_create_data):
        import hou

        # Remove the active, we are checking the bypass flag of the nodes
        instance_data.pop("active", None)
        instance_data.update({"node_type": "arnold"})

        # Add chunk size attribute
        instance_data["chunkSize"] = 1
        # Submit for job publishing
        instance_data["farm"] = pre_create_data.get("farm")

        instance = super(CreateArnoldRop, self).create(
            product_name,
            instance_data,
            pre_create_data)  # type: plugin.CreatedInstance

        instance_node = hou.node(instance.get("instance_node"))

        ext = pre_create_data.get("image_format")
<<<<<<< HEAD
        
        filepath = self.render_staging_dir.format(
            product={"name": subset_name},
            ext=ext
=======

        filepath = "{renders_dir}{product_name}/{product_name}.$F4.{ext}".format(
            renders_dir=hou.text.expandString("$HIP/pyblish/renders/"),
            product_name=product_name,
            ext=ext,
>>>>>>> d856bd0c
        )

        parms = {
            # Render frame range
            "trange": 1,

            # Arnold ROP settings
            "ar_picture": filepath,
            "ar_exr_half_precision": 1           # half precision
        }

        if pre_create_data.get("export_job"):
<<<<<<< HEAD
            ass_filepath = self.ass_dir.format(
                product={"name": subset_name},
                ext="ass"
            )
            
=======
            ass_filepath = \
                "{export_dir}{product_name}/{product_name}.$F4.ass".format(
                    export_dir=hou.text.expandString("$HIP/pyblish/ass/"),
                    product_name=product_name,
                )
>>>>>>> d856bd0c
            parms["ar_ass_export_enable"] = 1
            parms["ar_ass_file"] = ass_filepath

        instance_node.setParms(parms)

        # Lock any parameters in this list
        to_lock = ["productType", "id"]
        self.lock_parameters(instance_node, to_lock)

    def get_pre_create_attr_defs(self):
        attrs = super(CreateArnoldRop, self).get_pre_create_attr_defs()

        image_format_enum = [
            "bmp", "cin", "exr", "jpg", "pic", "pic.gz", "png",
            "rad", "rat", "rta", "sgi", "tga", "tif",
        ]

        return attrs + [
            BoolDef("farm",
                    label="Submitting to Farm",
                    default=True),
            BoolDef("export_job",
                    label="Split export and render jobs",
                    default=self.export_job),
            EnumDef("image_format",
                    image_format_enum,
                    default=self.ext,
                    label="Image Format Options")
        ]<|MERGE_RESOLUTION|>--- conflicted
+++ resolved
@@ -38,18 +38,10 @@
         instance_node = hou.node(instance.get("instance_node"))
 
         ext = pre_create_data.get("image_format")
-<<<<<<< HEAD
         
         filepath = self.render_staging_dir.format(
-            product={"name": subset_name},
+            product={"name": product_name},
             ext=ext
-=======
-
-        filepath = "{renders_dir}{product_name}/{product_name}.$F4.{ext}".format(
-            renders_dir=hou.text.expandString("$HIP/pyblish/renders/"),
-            product_name=product_name,
-            ext=ext,
->>>>>>> d856bd0c
         )
 
         parms = {
@@ -62,19 +54,11 @@
         }
 
         if pre_create_data.get("export_job"):
-<<<<<<< HEAD
             ass_filepath = self.ass_dir.format(
-                product={"name": subset_name},
+                product={"name": product_name},
                 ext="ass"
             )
             
-=======
-            ass_filepath = \
-                "{export_dir}{product_name}/{product_name}.$F4.ass".format(
-                    export_dir=hou.text.expandString("$HIP/pyblish/ass/"),
-                    product_name=product_name,
-                )
->>>>>>> d856bd0c
             parms["ar_ass_export_enable"] = 1
             parms["ar_ass_file"] = ass_filepath
 
