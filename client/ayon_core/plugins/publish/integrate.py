import os
import logging
import sys
import copy

import clique
import six
import pyblish.api
from ayon_api import (
    get_attributes_for_type,
    get_product_by_name,
    get_version_by_name,
    get_representations,
)
from ayon_api.operations import (
    OperationsSession,
    new_product_entity,
    new_version_entity,
    new_representation_entity,
)
from ayon_api.utils import create_entity_id

from ayon_core.lib import source_hash
from ayon_core.lib.file_transaction import (
    FileTransaction,
    DuplicateDestinationError
)
from ayon_core.pipeline.publish import (
    KnownPublishError,
    get_publish_template_name,
)

log = logging.getLogger(__name__)


def prepare_changes(old_entity, new_entity):
    """Prepare changes for entity update.

    Args:
        old_entity: Existing entity.
        new_entity: New entity.

    Returns:
        dict[str, Any]: Changes that have new entity.

    """
    changes = {}
    for key in set(new_entity.keys()):
        if key == "attrib":
            continue

        if key in new_entity and new_entity[key] != old_entity.get(key):
            changes[key] = new_entity[key]
            continue

    attrib_changes = {}
    if "attrib" in new_entity:
        for key, value in new_entity["attrib"].items():
            if value != old_entity["attrib"].get(key):
                attrib_changes[key] = value
    if attrib_changes:
        changes["attrib"] = attrib_changes
    return changes


def get_instance_families(instance):
    """Get all families of the instance"""
    # todo: move this to lib?
    family = instance.data.get("family")
    families = []
    if family:
        families.append(family)

    for _family in (instance.data.get("families") or []):
        if _family not in families:
            families.append(_family)

    return families


def get_frame_padded(frame, padding):
    """Return frame number as string with `padding` amount of padded zeros"""
    return "{frame:0{padding}d}".format(padding=padding, frame=frame)


class IntegrateAsset(pyblish.api.InstancePlugin):
    """Register publish in the database and transfer files to destinations.

    Steps:
        1) Register the product and version
        2) Transfer the representation files to the destination
        3) Register the representation

    Requires:
        instance.data['representations'] - must be a list and each member
        must be a dictionary with following data:
            'files': list of filenames for sequence, string for single file.
                     Only the filename is allowed, without the folder path.
            'stagingDir': "path/to/folder/with/files"
            'name': representation name (usually the same as extension)
            'ext': file extension
        optional data
            "frameStart"
            "frameEnd"
            'fps'
            "data": additional metadata for each representation.
    """

    label = "Integrate Asset"
    order = pyblish.api.IntegratorOrder
    families = ["workfile",
                "pointcache",
                "pointcloud",
                "proxyAbc",
                "camera",
                "animation",
                "model",
                "maxScene",
                "mayaAscii",
                "mayaScene",
                "setdress",
                "layout",
                "ass",
                "assProxy",
                "vdbcache",
                "scene",
                "vrayproxy",
                "vrayscene_layer",
                "render",
                "prerender",
                "imagesequence",
                "review",
                "rendersetup",
                "rig",
                "plate",
                "look",
                "ociolook",
                "audio",
                "yetiRig",
                "yeticache",
                "nukenodes",
                "gizmo",
                "source",
                "matchmove",
                "image",
                "assembly",
                "fbx",
                "gltf",
                "textures",
                "action",
                "harmony.template",
                "harmony.palette",
                "editorial",
                "background",
                "camerarig",
                "redshiftproxy",
                "effect",
                "xgen",
                "hda",
                "usd",
                "staticMesh",
                "skeletalMesh",
                "mvLook",
                "mvUsd",
                "mvUsdComposition",
                "mvUsdOverride",
                "online",
                "uasset",
                "blendScene",
                "yeticacheUE",
                "tycache",
                "csv_ingest_file",
<<<<<<< HEAD
                "editorial_pckg"
=======
                "render.local.hou"
>>>>>>> 4c163d4d
                ]

    default_template_name = "publish"

    # Representation context keys that should always be written to
    # the database even if not used by the destination template
    db_representation_context_keys = [
        "project",
        "asset",
        "hierarchy",
        "folder",
        "task",
        "product",
        "subset",
        "family",
        "version",
        "representation",
        "username",
        "user",
        "output"
    ]

    def process(self, instance):
        # Instance should be integrated on a farm
        if instance.data.get("farm"):
            self.log.debug(
                "Instance is marked to be processed on farm. Skipping")
            return

        # Instance is marked to not get integrated
        if not instance.data.get("integrate", True):
            self.log.debug("Instance is marked to skip integrating. Skipping")
            return

        filtered_repres = self.filter_representations(instance)
        # Skip instance if there are not representations to integrate
        #   all representations should not be integrated
        if not filtered_repres:
            self.log.warning((
                "Skipping, there are no representations"
                " to integrate for instance {}"
            ).format(instance.data["productType"]))
            return

        file_transactions = FileTransaction(log=self.log,
                                            # Enforce unique transfers
                                            allow_queue_replacements=False)
        try:
            self.register(instance, file_transactions, filtered_repres)
        except DuplicateDestinationError as exc:
            # Raise DuplicateDestinationError as KnownPublishError
            # and rollback the transactions
            file_transactions.rollback()
            six.reraise(KnownPublishError,
                        KnownPublishError(exc),
                        sys.exc_info()[2])
        except Exception:
            # clean destination
            # todo: preferably we'd also rollback *any* changes to the database
            file_transactions.rollback()
            self.log.critical("Error when registering", exc_info=True)
            six.reraise(*sys.exc_info())

        # Finalizing can't rollback safely so no use for moving it to
        # the try, except.
        file_transactions.finalize()

    def filter_representations(self, instance):
        # Prepare repsentations that should be integrated
        repres = instance.data.get("representations")
        # Raise error if instance don't have any representations
        if not repres:
            raise KnownPublishError(
                "Instance {} has no representations to integrate".format(
                    instance.data["productType"]
                )
            )

        # Validate type of stored representations
        if not isinstance(repres, (list, tuple)):
            raise TypeError(
                "Instance 'files' must be a list, got: {0} {1}".format(
                    str(type(repres)), str(repres)
                )
            )

        # Filter representations
        filtered_repres = []
        for repre in repres:
            if "delete" in repre.get("tags", []):
                continue
            filtered_repres.append(repre)

        return filtered_repres

    def register(self, instance, file_transactions, filtered_repres):
        project_name = instance.context.data["projectName"]

        instance_stagingdir = instance.data.get("stagingDir")
        if not instance_stagingdir:
            self.log.debug((
                "{0} is missing reference to staging directory."
                " Will try to get it from representation."
            ).format(instance))

        else:
            self.log.debug(
                "Establishing staging directory "
                "@ {0}".format(instance_stagingdir)
            )

        template_name = self.get_template_name(instance)

        op_session = OperationsSession()
        product_entity = self.prepare_product(
            instance, op_session, project_name
        )
        version_entity = self.prepare_version(
            instance, op_session, product_entity, project_name
        )
        instance.data["versionEntity"] = version_entity

        anatomy = instance.context.data["anatomy"]

        # Get existing representations (if any)
        existing_repres_by_name = {
            repre_entity["name"].lower(): repre_entity
            for repre_entity in get_representations(
                project_name,
                version_ids=[version_entity["id"]]
            )
        }

        # Prepare all representations
        prepared_representations = []
        for repre in filtered_repres:
            # todo: reduce/simplify what is returned from this function
            prepared = self.prepare_representation(
                repre,
                template_name,
                existing_repres_by_name,
                version_entity,
                instance_stagingdir,
                instance)

            for src, dst in prepared["transfers"]:
                # todo: add support for hardlink transfers
                file_transactions.add(src, dst)

            prepared_representations.append(prepared)

        # Each instance can also have pre-defined transfers not explicitly
        # part of a representation - like texture resources used by a
        # .ma representation. Those destination paths are pre-defined, etc.
        # todo: should we move or simplify this logic?
        resource_destinations = set()

        file_copy_modes = [
            ("transfers", FileTransaction.MODE_COPY),
            ("hardlinks", FileTransaction.MODE_HARDLINK)
        ]
        for files_type, copy_mode in file_copy_modes:
            for src, dst in instance.data.get(files_type, []):
                self._validate_path_in_project_roots(anatomy, dst)

                file_transactions.add(src, dst, mode=copy_mode)
                resource_destinations.add(os.path.abspath(dst))

        # Bulk write to the database
        # We write the product and version to the database before the File
        # Transaction to reduce the chances of another publish trying to
        # publish to the same version number since that chance can greatly
        # increase if the file transaction takes a long time.
        op_session.commit()

        self.log.info((
            "Product '{}' version {} written to database.."
        ).format(product_entity["name"], version_entity["version"]))

        # Process all file transfers of all integrations now
        self.log.debug("Integrating source files to destination ...")
        file_transactions.process()
        self.log.debug(
            "Backed up existing files: {}".format(file_transactions.backups))
        self.log.debug(
            "Transferred files: {}".format(file_transactions.transferred))
        self.log.debug("Retrieving Representation Site Sync information ...")

        # Compute the resource file infos once (files belonging to the
        # version instance instead of an individual representation) so
        # we can reuse those file infos per representation
        resource_file_infos = self.get_files_info(
            resource_destinations, anatomy
        )

        # Finalize the representations now the published files are integrated
        # Get 'files' info for representations and its attached resources
        new_repre_names_low = set()
        for prepared in prepared_representations:
            repre_entity = prepared["representation"]
            repre_update_data = prepared["repre_update_data"]
            transfers = prepared["transfers"]
            destinations = [dst for src, dst in transfers]
            repre_files = self.get_files_info(
                destinations, anatomy
            )
            # Add the version resource file infos to each representation
            repre_files += resource_file_infos
            repre_entity["files"] = repre_files

            # Set up representation for writing to the database. Since
            # we *might* be overwriting an existing entry if the version
            # already existed we'll use ReplaceOnce with `upsert=True`
            if repre_update_data is None:
                op_session.create_entity(
                    project_name, "representation", repre_entity
                )
            else:
                # Add files to update data
                repre_update_data["files"] = repre_files
                op_session.update_entity(
                    project_name,
                    "representation",
                    repre_entity["id"],
                    repre_update_data
                )

            new_repre_names_low.add(repre_entity["name"].lower())

        # Delete any existing representations that didn't get any new data
        # if the instance is not set to append mode
        if not instance.data.get("append", False):
            for name, existing_repres in existing_repres_by_name.items():
                if name not in new_repre_names_low:
                    # We add the exact representation name because `name` is
                    # lowercase for name matching only and not in the database
                    op_session.delete_entity(
                        project_name, "representation", existing_repres["id"]
                    )

        self.log.debug("{}".format(op_session.to_data()))
        op_session.commit()

        # Backwards compatibility used in hero integration.
        # todo: can we avoid the need to store this?
        instance.data["published_representations"] = {
            p["representation"]["id"]: p
            for p in prepared_representations
        }

        self.log.info(
            "Registered {} representations: {}".format(
                len(prepared_representations),
                ", ".join(p["representation"]["name"]
                          for p in prepared_representations)
            )
        )

    def prepare_product(self, instance, op_session, project_name):
        folder_entity = instance.data["folderEntity"]
        product_name = instance.data["productName"]
        product_type = instance.data["productType"]
        self.log.debug("Product: {}".format(product_name))

        # Get existing product if it exists
        existing_product_entity = get_product_by_name(
            project_name, product_name, folder_entity["id"]
        )

        # Define product data
        data = {
            "families": get_instance_families(instance)
        }
        attribibutes = {}

        product_group = instance.data.get("productGroup")
        if product_group:
            attribibutes["productGroup"] = product_group
        elif existing_product_entity:
            # Preserve previous product group if new version does not set it
            product_group = existing_product_entity.get("attrib", {}).get(
                "productGroup"
            )
            if product_group is not None:
                attribibutes["productGroup"] = product_group

        product_id = None
        if existing_product_entity:
            product_id = existing_product_entity["id"]

        product_entity = new_product_entity(
            product_name,
            product_type,
            folder_entity["id"],
            data=data,
            attribs=attribibutes,
            entity_id=product_id
        )

        if existing_product_entity is None:
            # Create a new product
            self.log.info(
                "Product '%s' not found, creating ..." % product_name
            )
            op_session.create_entity(
                project_name, "product", product_entity
            )

        else:
            # Update existing product data with new data and set in database.
            # We also change the found product in-place so we don't need to
            # re-query the product afterwards
            update_data = prepare_changes(
                existing_product_entity, product_entity
            )
            op_session.update_entity(
                project_name,
                "product",
                product_entity["id"],
                update_data
            )

        self.log.debug("Prepared product: {}".format(product_name))
        return product_entity

    def prepare_version(
        self, instance, op_session, product_entity, project_name
    ):
        version_number = instance.data["version"]
        task_id = None
        task_entity = instance.data.get("taskEntity")
        if task_entity:
            task_id = task_entity["id"]

        existing_version = get_version_by_name(
            project_name,
            version_number,
            product_entity["id"]
        )
        version_id = None
        if existing_version:
            version_id = existing_version["id"]

        all_version_data = self.create_version_data(instance)
        version_data = {}
        version_attributes = {}
        attr_defs = self._get_attributes_for_type(instance.context, "version")
        for key, value in all_version_data.items():
            if key in attr_defs:
                version_attributes[key] = value
            else:
                version_data[key] = value

        version_entity = new_version_entity(
            version_number,
            product_entity["id"],
            task_id=task_id,
            data=version_data,
            attribs=version_attributes,
            entity_id=version_id,
        )

        if existing_version:
            self.log.debug("Updating existing version ...")
            update_data = prepare_changes(existing_version, version_entity)
            op_session.update_entity(
                project_name,
                "version",
                version_entity["id"],
                update_data
            )
        else:
            self.log.debug("Creating new version ...")
            op_session.create_entity(
                project_name, "version", version_entity
            )

        self.log.debug(
            "Prepared version: v{0:03d}".format(version_entity["version"])
        )

        return version_entity

    def _validate_repre_files(self, files, is_sequence_representation):
        """Validate representation files before transfer preparation.

        Check if files contain only filenames instead of full paths and check
        if sequence don't contain more than one sequence or has remainders.

        Args:
            files (Union[str, List[str]]): Files from representation.
            is_sequence_representation (bool): Files are for sequence.

        Raises:
            KnownPublishError: If validations don't pass.
        """

        if not files:
            return

        if not is_sequence_representation:
            files = [files]

        if any(os.path.isabs(fname) for fname in files):
            raise KnownPublishError("Given file names contain full paths")

        if not is_sequence_representation:
            return

        src_collections, remainders = clique.assemble(files)
        if len(files) < 2 or len(src_collections) != 1 or remainders:
            raise KnownPublishError((
                "Files of representation does not contain proper"
                " sequence files.\nCollected collections: {}"
                "\nCollected remainders: {}"
            ).format(
                ", ".join([str(col) for col in src_collections]),
                ", ".join([str(rem) for rem in remainders])
            ))

    def prepare_representation(
        self,
        repre,
        template_name,
        existing_repres_by_name,
        version_entity,
        instance_stagingdir,
        instance
    ):
        # pre-flight validations
        if repre["ext"].startswith("."):
            raise KnownPublishError((
                "Extension must not start with a dot '.': {}"
            ).format(repre["ext"]))

        if repre.get("transfers"):
            raise KnownPublishError((
                "Representation is not allowed to have transfers"
                "data before integration. They are computed in "
                "the integrator. Got: {}"
            ).format(repre["transfers"]))

        # create template data for Anatomy
        template_data = copy.deepcopy(instance.data["anatomyData"])

        # required representation keys
        files = repre["files"]
        template_data["representation"] = repre["name"]
        template_data["ext"] = repre["ext"]

        # allow overwriting existing version
        template_data["version"] = version_entity["version"]

        # add template data for colorspaceData
        if repre.get("colorspaceData"):
            colorspace = repre["colorspaceData"]["colorspace"]
            # replace spaces with underscores
            # pipeline.colorspace.parse_colorspace_from_filepath
            # is checking it with underscores too
            colorspace = colorspace.replace(" ", "_")
            template_data["colorspace"] = colorspace

        stagingdir = repre.get("stagingDir")
        if not stagingdir:
            # Fall back to instance staging dir if not explicitly
            # set for representation in the instance
            self.log.debug((
                "Representation uses instance staging dir: {}"
            ).format(instance_stagingdir))
            stagingdir = instance_stagingdir

        if not stagingdir:
            raise KnownPublishError(
                "No staging directory set for representation: {}".format(repre)
            )

        # optionals
        # retrieve additional anatomy data from representation if exists
        for key, anatomy_key in {
            # Representation Key: Anatomy data key
            "resolutionWidth": "resolution_width",
            "resolutionHeight": "resolution_height",
            "fps": "fps",
            "outputName": "output",
            "originalBasename": "originalBasename"
        }.items():
            # Allow to take value from representation
            # if not found also consider instance.data
            value = repre.get(key)
            if value is None:
                value = instance.data.get(key)

            if value is not None:
                template_data[anatomy_key] = value

        self.log.debug("Anatomy template name: {}".format(template_name))
        anatomy = instance.context.data["anatomy"]
        publish_template = anatomy.get_template_item("publish", template_name)
        path_template_obj = publish_template["path"]
        template = path_template_obj.template.replace("\\", "/")

        is_udim = bool(repre.get("udim"))

        # handle publish in place
        if "{originalDirname}" in template:
            # store as originalDirname only original value without project root
            # if instance collected originalDirname is present, it should be
            # used for all represe
            # from temp to final
            original_directory = (
                instance.data.get("originalDirname") or instance_stagingdir)

            _rootless = self.get_rootless_path(anatomy, original_directory)
            if _rootless == original_directory:
                raise KnownPublishError((
                        "Destination path '{}' ".format(original_directory) +
                        "must be in project dir"
                ))
            relative_path_start = _rootless.rfind('}') + 2
            without_root = _rootless[relative_path_start:]
            template_data["originalDirname"] = without_root

        is_sequence_representation = isinstance(files, (list, tuple))
        self._validate_repre_files(files, is_sequence_representation)

        # Output variables of conditions below:
        # - transfers (List[Tuple[str, str]]): src -> dst filepaths to copy
        # - repre_context (Dict[str, Any]): context data used to fill template
        # - template_data (Dict[str, Any]): source data used to fill template
        #   - to add required data to 'repre_context' not used for
        #       formatting

        # Treat template with 'orignalBasename' in special way
        if "{originalBasename}" in template:
            # Remove 'frame' from template data
            template_data.pop("frame", None)

            # Find out first frame string value
            first_index_padded = None
            if not is_udim and is_sequence_representation:
                col = clique.assemble(files)[0][0]
                sorted_frames = tuple(sorted(col.indexes))
                # First frame used for end value
                first_frame = sorted_frames[0]
                # Get last frame for padding
                last_frame = sorted_frames[-1]
                # Use padding from collection of length of last frame as string
                padding = max(col.padding, len(str(last_frame)))
                first_index_padded = get_frame_padded(
                    frame=first_frame,
                    padding=padding
                )

            # Convert files to list for single file as remaining part is only
            #   transfers creation (iteration over files)
            if not is_sequence_representation:
                files = [files]

            repre_context = None
            transfers = []
            for src_file_name in files:
                template_data["originalBasename"], _ = os.path.splitext(
                    src_file_name)

                dst = path_template_obj.format_strict(template_data)
                src = os.path.join(stagingdir, src_file_name)
                transfers.append((src, dst))
                if repre_context is None:
                    repre_context = dst.used_values

            if not is_udim and first_index_padded is not None:
                repre_context["frame"] = first_index_padded

        elif is_sequence_representation:
            # Collection of files (sequence)
            src_collections, remainders = clique.assemble(files)

            src_collection = src_collections[0]
            destination_indexes = list(src_collection.indexes)
            # Use last frame for minimum padding
            #   - that should cover both 'udim' and 'frame' minimum padding
            destination_padding = len(str(destination_indexes[-1]))
            if not is_udim:
                # Change padding for frames if template has defined higher
                #   padding.
                template_padding = anatomy.templates_obj.frame_padding
                if template_padding > destination_padding:
                    destination_padding = template_padding

                # If the representation has `frameStart` set it renumbers the
                # frame indices of the published collection. It will start from
                # that `frameStart` index instead. Thus if that frame start
                # differs from the collection we want to shift the destination
                # frame indices from the source collection.
                # In case source are published in place we need to
                # skip renumbering
                repre_frame_start = repre.get("frameStart")
                if repre_frame_start is not None:
                    index_frame_start = int(repre_frame_start)
                    # Shift destination sequence to the start frame
                    destination_indexes = [
                        index_frame_start + idx
                        for idx in range(len(destination_indexes))
                    ]

            # To construct the destination template with anatomy we require
            # a Frame or UDIM tile set for the template data. We use the first
            # index of the destination for that because that could've shifted
            # from the source indexes, etc.
            first_index_padded = get_frame_padded(
                frame=destination_indexes[0],
                padding=destination_padding
            )

            # Construct destination collection from template
            repre_context = None
            dst_filepaths = []
            for index in destination_indexes:
                if is_udim:
                    template_data["udim"] = index
                else:
                    template_data["frame"] = index
                template_filled = path_template_obj.format_strict(
                    template_data
                )
                dst_filepaths.append(template_filled)
                if repre_context is None:
                    self.log.debug(
                        "Template filled: {}".format(str(template_filled))
                    )
                    repre_context = template_filled.used_values

            # Make sure context contains frame
            # NOTE: Frame would not be available only if template does not
            #   contain '{frame}' in template -> Do we want support it?
            if not is_udim:
                repre_context["frame"] = first_index_padded

            # Update the destination indexes and padding
            dst_collection = clique.assemble(dst_filepaths)[0][0]
            dst_collection.padding = destination_padding
            if len(src_collection.indexes) != len(dst_collection.indexes):
                raise KnownPublishError((
                    "This is a bug. Source sequence frames length"
                    " does not match integration frames length"
                ))

            # Multiple file transfers
            transfers = []
            for src_file_name, dst in zip(src_collection, dst_collection):
                src = os.path.join(stagingdir, src_file_name)
                transfers.append((src, dst))

        else:
            # Single file
            # Manage anatomy template data
            template_data.pop("frame", None)
            if is_udim:
                template_data["udim"] = repre["udim"][0]
            # Construct destination filepath from template
            template_filled = path_template_obj.format_strict(template_data)
            repre_context = template_filled.used_values
            dst = os.path.normpath(template_filled)

            # Single file transfer
            src = os.path.join(stagingdir, files)
            transfers = [(src, dst)]

        # todo: Are we sure the assumption each representation
        #       ends up in the same folder is valid?
        if not instance.data.get("publishDir"):
            template_obj = publish_template["directory"]
            template_filled = template_obj.format_strict(template_data)
            instance.data["publishDir"] = template_filled

        for key in self.db_representation_context_keys:
            # Also add these values to the context even if not used by the
            # destination template
            value = template_data.get(key)
            if value is not None:
                repre_context[key] = value

        # Explicitly store the full list even though template data might
        # have a different value because it uses just a single udim tile
        if repre.get("udim"):
            repre_context["udim"] = repre.get("udim")  # store list

        # Use previous representation's id if there is a name match
        existing = existing_repres_by_name.get(repre["name"].lower())
        repre_id = None
        if existing:
            repre_id = existing["id"]

        # Store first transferred destination as published path data
        # - used primarily for reviews that are integrated to custom modules
        # TODO we should probably store all integrated files
        #   related to the representation?
        published_path = transfers[0][1]
        repre["published_path"] = published_path

        # todo: `repre` is not the actual `representation` entity
        #       we should simplify/clarify difference between data above
        #       and the actual representation entity for the database
        attr_defs = self._get_attributes_for_type(
            instance.context, "representation"
        )
        attributes = {"path": published_path, "template": template}
        data = {"context": repre_context}
        for key, value in repre.get("data", {}).items():
            if key in attr_defs:
                attributes[key] = value
            else:
                data[key] = value

        # add colorspace data if any exists on representation
        if repre.get("colorspaceData"):
            data["colorspaceData"] = repre["colorspaceData"]

        repre_doc = new_representation_entity(
            repre["name"],
            version_entity["id"],
            # files are filled afterwards
            [],
            data=data,
            attribs=attributes,
            entity_id=repre_id
        )
        update_data = None
        if repre_id is not None:
            update_data = prepare_changes(existing, repre_doc)

        return {
            "representation": repre_doc,
            "repre_update_data": update_data,
            "anatomy_data": template_data,
            "transfers": transfers,
            # todo: avoid the need for 'published_files' used by Integrate Hero
            # backwards compatibility
            "published_files": [transfer[1] for transfer in transfers]
        }

    def create_version_data(self, instance):
        """Create the data dictionary for the version

        Args:
            instance: the current instance being published

        Returns:
            dict: the required information for version["data"]
        """

        context = instance.context

        # create relative source path for DB
        if "source" in instance.data:
            source = instance.data["source"]
        else:
            source = context.data["currentFile"]
            anatomy = instance.context.data["anatomy"]
            source = self.get_rootless_path(anatomy, source)
        self.log.debug("Source: {}".format(source))

        version_data = {
            "families": get_instance_families(instance),
            "time": context.data["time"],
            "author": context.data["user"],
            "source": source,
            "comment": instance.data["comment"],
            "machine": context.data.get("machine"),
            "fps": instance.data.get("fps", context.data.get("fps"))
        }

        # todo: preferably we wouldn't need this "if dict" etc. logic and
        #       instead be able to rely what the input value is if it's set.
        intent_value = context.data.get("intent")
        if intent_value and isinstance(intent_value, dict):
            intent_value = intent_value.get("value")

        if intent_value:
            version_data["intent"] = intent_value

        # Include optional data if present in
        optionals = [
            "frameStart", "frameEnd", "step",
            "handleEnd", "handleStart", "sourceHashes"
        ]
        for key in optionals:
            if key in instance.data:
                version_data[key] = instance.data[key]

        # Include instance.data[versionData] directly
        version_data_instance = instance.data.get("versionData")
        if version_data_instance:
            version_data.update(version_data_instance)

        return version_data

    def get_template_name(self, instance):
        """Return anatomy template name to use for integration"""

        # Anatomy data is pre-filled by Collectors
        context = instance.context
        project_name = context.data["projectName"]

        # Task can be optional in anatomy data
        host_name = context.data["hostName"]
        anatomy_data = instance.data["anatomyData"]
        product_type = instance.data["productType"]
        task_info = anatomy_data.get("task") or {}

        return get_publish_template_name(
            project_name,
            host_name,
            product_type,
            task_name=task_info.get("name"),
            task_type=task_info.get("type"),
            project_settings=context.data["project_settings"],
            logger=self.log
        )

    def get_rootless_path(self, anatomy, path):
        """Returns, if possible, path without absolute portion from root
            (eg. 'c:\' or '/opt/..')

         This information is platform dependent and shouldn't be captured.
         Example:
             'c:/projects/MyProject1/Assets/publish...' >
             '{root}/MyProject1/Assets...'

        Args:
            anatomy (Anatomy): Project anatomy.
            path (str): Absolute path.

        Returns:
            str: Path where root path is replaced by formatting string.

        """
        success, rootless_path = anatomy.find_root_template_from_path(path)
        if success:
            path = rootless_path
        else:
            self.log.warning((
                "Could not find root path for remapping \"{}\"."
                " This may cause issues on farm."
            ).format(path))
        return path

    def get_files_info(self, filepaths, anatomy):
        """Prepare 'files' info portion for representations.

        Arguments:
            filepaths (Iterable[str]): List of transferred file paths.
            anatomy (Anatomy): Project anatomy.

        Returns:
            list[dict[str, Any]]: Representation 'files' information.

        """
        file_infos = []
        for filepath in filepaths:
            file_info = self.prepare_file_info(filepath, anatomy)
            file_infos.append(file_info)
        return file_infos

    def prepare_file_info(self, path, anatomy):
        """ Prepare information for one file (asset or resource)

        Arguments:
            path (str): Destination url of published file.
            anatomy (Anatomy): Project anatomy part from instance.

        Returns:
            dict[str, Any]: Representation file info dictionary.

        """
        return {
            "id": create_entity_id(),
            "name": os.path.basename(path),
            "path": self.get_rootless_path(anatomy, path),
            "size": os.path.getsize(path),
            "hash": source_hash(path),
            "hash_type": "op3",
        }

    def _validate_path_in_project_roots(self, anatomy, file_path):
        """Checks if 'file_path' starts with any of the roots.

        Used to check that published path belongs to project, eg. we are not
        trying to publish to local only folder.
        Args:
            anatomy (Anatomy): Project anatomy.
            file_path (str): Filepath.

        Raises:
            KnownPublishError: When failed to find root for the path.
        """
        path = self.get_rootless_path(anatomy, file_path)
        if not path:
            raise KnownPublishError((
                "Destination path '{}' ".format(file_path) +
                "must be in project dir"
            ))

    def _get_attributes_for_type(self, context, entity_type):
        return self._get_attributes_by_type(context)[entity_type]

    def _get_attributes_by_type(self, context):
        attributes = context.data.get("ayonAttributes")
        if attributes is None:
            attributes = {}
            for key in (
                "project",
                "folder",
                "product",
                "version",
                "representation",
            ):
                attributes[key] = get_attributes_for_type(key)
            context.data["ayonAttributes"] = attributes
        return attributes<|MERGE_RESOLUTION|>--- conflicted
+++ resolved
@@ -170,11 +170,8 @@
                 "yeticacheUE",
                 "tycache",
                 "csv_ingest_file",
-<<<<<<< HEAD
-                "editorial_pckg"
-=======
-                "render.local.hou"
->>>>>>> 4c163d4d
+                "editorial_pckg",
+                "render.local.hou",
                 ]
 
     default_template_name = "publish"
