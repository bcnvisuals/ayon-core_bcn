--- conflicted
+++ resolved
@@ -9,12 +9,8 @@
 import threading
 import collections
 from uuid import uuid4
-<<<<<<< HEAD
-from abc import ABCMeta, abstractmethod
+from abc import ABC, abstractmethod
 from typing import Optional
-=======
-from abc import ABC, abstractmethod
->>>>>>> 564365ab
 
 import appdirs
 import ayon_api
