module.exports = {
    artist: [
        {
            type: "category",
            collapsed: false,
            label: "General",
            items: [
                "artist_getting_started",
                "artist_concepts",
                "artist_publish",
                "artist_tools",
            ],
        },
        {
            type: "category",
            collapsed: false,
            label: "Integrations",
            items: [
                "artist_hosts_hiero",
                "artist_hosts_nuke",
                "artist_hosts_maya",
                "artist_hosts_blender",
                "artist_hosts_harmony",
                "artist_hosts_aftereffects",
                "artist_hosts_resolve",
                "artist_hosts_photoshop",
                "artist_hosts_tvpaint",
                "artist_hosts_unreal",
                {
                    type: "category",
                    label: "Ftrack",
                    items: [
                        "artist_ftrack",
                        "manager_ftrack",
                        "manager_ftrack_actions",
                    ],
                }
            ],
        },
    ],
    Admin: [
        "system_introduction",
        {
            type: "category",
            label: "Getting Started",
            items: [
                "dev_requirements",
                "dev_build",
                "admin_distribute",
                "admin_use",
                "dev_contribute",
                "admin_openpype_commands",
            ],
        },
        {
            type: "category",
            label: "Configuration",
            items: [
                "admin_settings",
                "admin_settings_system",
                "admin_settings_project_anatomy",
                {
                    type: "category",
                    label: "Project Settings",
                    items: [
                        "project_settings/settings_project_global"
                    ],
                },
            ],
        },
        {
            type: "category",
            label: "Modules",
            items: [
                "module_ftrack",
                "module_site_sync",
                "module_deadline",
                "module_muster",
                "module_clockify"
            ],
        },
        {
            type: "category",
            label: "Integrations",
            items: [
                "admin_hosts_blender",
<<<<<<< HEAD
                "admin_hosts_maya"
=======
                "admin_hosts_resolve"
>>>>>>> bdcdc4d6
            ],
        },
        {
            type: "category",
            label: "Releases",
            items: ["changelog", "update_notes"],
        },
        {
            type: "category",
            collapsed: false,
            label: "2.0 legacy docs",
            items: [
                {
                    type: "category",
                    label: "Deployment",
                    items: [
                        "pype2/admin_getting_started",
                        "pype2/admin_install",
                        "pype2/admin_config",
                        "pype2/admin_ftrack",
                        "pype2/admin_hosts",
                        "pype2/admin_pype_commands",
                        "pype2/admin_setup_troubleshooting",
                    ],
                },
                {
                    type: "category",
                    label: "Configuration",
                    items: [
                        "pype2/admin_presets_nukestudio",
                        "pype2/admin_presets_ftrack",
                        "pype2/admin_presets_maya",
                        "pype2/admin_presets_plugins",
                        "pype2/admin_presets_tools",
                    ],
                },
            ],
        },
    ],
};<|MERGE_RESOLUTION|>--- conflicted
+++ resolved
@@ -84,11 +84,9 @@
             label: "Integrations",
             items: [
                 "admin_hosts_blender",
-<<<<<<< HEAD
-                "admin_hosts_maya"
-=======
+                "admin_hosts_maya",
                 "admin_hosts_resolve"
->>>>>>> bdcdc4d6
+
             ],
         },
         {
