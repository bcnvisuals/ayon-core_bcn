from copy import deepcopy
import re
import os
import json
import contextlib
import functools
import platform
import tempfile
import warnings

from openpype import PACKAGE_DIR
from openpype.settings import get_project_settings
from openpype.lib import (
    StringTemplate,
    run_openpype_process,
    Logger
)
from openpype.pipeline import Anatomy
from openpype.lib.transcoding import VIDEO_EXTENSIONS, IMAGE_EXTENSIONS


log = Logger.get_logger(__name__)


class CachedData:
<<<<<<< HEAD
    remapping = None
    python3compatible = None
    config_version_data = None
    ocio_config_colorspaces = {}


class DeprecatedWarning(DeprecationWarning):
    pass


def deprecated(new_destination):
    """Mark functions as deprecated.

    It will result in a warning being emitted when the function is used.
    """

    func = None
    if callable(new_destination):
        func = new_destination
        new_destination = None

    def _decorator(decorated_func):
        if new_destination is None:
            warning_message = (
                " Please check content of deprecated function to figure out"
                " possible replacement."
            )
        else:
            warning_message = " Please replace your usage with '{}'.".format(
                new_destination
            )

        @functools.wraps(decorated_func)
        def wrapper(*args, **kwargs):
            warnings.simplefilter("always", DeprecatedWarning)
            warnings.warn(
                (
                    "Call to deprecated function '{}'"
                    "\nFunction was moved or removed.{}"
                ).format(decorated_func.__name__, warning_message),
                category=DeprecatedWarning,
                stacklevel=4
            )
            return decorated_func(*args, **kwargs)
        return wrapper

    if func is None:
        return _decorator
    return _decorator(func)
=======
    remapping = {}
    allowed_exts = {
        ext.lstrip(".") for ext in IMAGE_EXTENSIONS.union(VIDEO_EXTENSIONS)
    }
>>>>>>> da3f1efa


@contextlib.contextmanager
def _make_temp_json_file():
    """Wrapping function for json temp file
    """
    try:
        # Store dumped json to temporary file
        temporary_json_file = tempfile.NamedTemporaryFile(
            mode="w", suffix=".json", delete=False
        )
        temporary_json_file.close()
        temporary_json_filepath = temporary_json_file.name.replace(
            "\\", "/"
        )

        yield temporary_json_filepath

    except IOError as _error:
        raise IOError(
            "Unable to create temp json file: {}".format(
                _error
            )
        )

    finally:
        # Remove the temporary json
        os.remove(temporary_json_filepath)


def get_ocio_config_script_path():
    """Get path to ocio wrapper script

    Returns:
        str: path string
    """
    return os.path.normpath(
        os.path.join(
            PACKAGE_DIR,
            "scripts",
            "ocio_wrapper.py"
        )
    )


def get_colorspace_name_from_filepath(
    filepath, host_name, project_name,
    config_data=None, file_rules=None,
    project_settings=None,
    validate=True
):
    """Get colorspace name from filepath

    Args:
        filepath (str): path string, file rule pattern is tested on it
        host_name (str): host name
        project_name (str): project name
        config_data (Optional[dict]): config path and template in dict.
                                      Defaults to None.
        file_rules (Optional[dict]): file rule data from settings.
                                     Defaults to None.
        project_settings (Optional[dict]): project settings. Defaults to None.
        validate (Optional[bool]): should resulting colorspace be validated
                                with config file? Defaults to True.

    Returns:
        str: name of colorspace
    """
    project_settings, config_data, file_rules = _get_context_settings(
        host_name, project_name,
        config_data=config_data, file_rules=file_rules,
        project_settings=project_settings
    )

    if not config_data:
        # in case global or host color management is not enabled
        return None

    # use ImageIO file rules
    colorspace_name = get_imageio_file_rules_colorspace_from_filepath(
        filepath, host_name, project_name,
        config_data=config_data, file_rules=file_rules,
        project_settings=project_settings
    )

    # try to get colorspace from OCIO v2 file rules
    if (
        not colorspace_name
        and compatibility_check_config_version(config_data["path"], major=2)
    ):
        colorspace_name = get_config_file_rules_colorspace_from_filepath(
            config_data["path"], filepath)

    # use parse colorspace from filepath as fallback
    colorspace_name = colorspace_name or parse_colorspace_from_filepath(
        filepath, config_path=config_data["path"]
    )

    if not colorspace_name:
        log.info("No imageio file rule matched input path: '{}'".format(
            filepath
        ))
        return None

    # validate matching colorspace with config
    if validate and config_data:
        validate_imageio_colorspace_in_config(
            config_data["path"], colorspace_name)

    return colorspace_name


# TODO: remove this in future - backward compatibility
@deprecated("get_imageio_file_rules_colorspace_from_filepath")
def get_imageio_colorspace_from_filepath(*args, **kwargs):
    return get_imageio_file_rules_colorspace_from_filepath(*args, **kwargs)

# TODO: remove this in future - backward compatibility
@deprecated("get_imageio_file_rules_colorspace_from_filepath")
def get_colorspace_from_filepath(*args, **kwargs):
    return get_imageio_file_rules_colorspace_from_filepath(*args, **kwargs)


def _get_context_settings(
    host_name, project_name,
    config_data=None, file_rules=None,
    project_settings=None
):
    project_settings = project_settings or get_project_settings(
        project_name
    )

    config_data = config_data or get_imageio_config(
        project_name, host_name, project_settings)

    # in case host color management is not enabled
    if not config_data:
        return (None, None, None)

    file_rules = file_rules or get_imageio_file_rules(
        project_name, host_name, project_settings)

    return project_settings, config_data, file_rules


def get_imageio_file_rules_colorspace_from_filepath(
    filepath, host_name, project_name,
    config_data=None, file_rules=None,
    project_settings=None
):
    """Get colorspace name from filepath

    ImageIO Settings file rules are tested for matching rule.

    Args:
        filepath (str): path string, file rule pattern is tested on it
        host_name (str): host name
        project_name (str): project name
        config_data (Optional[dict]): config path and template in dict.
                                      Defaults to None.
        file_rules (Optional[dict]): file rule data from settings.
                                     Defaults to None.
        project_settings (Optional[dict]): project settings. Defaults to None.

    Returns:
        str: name of colorspace
    """
    project_settings, config_data, file_rules = _get_context_settings(
        host_name, project_name,
        config_data=config_data, file_rules=file_rules,
        project_settings=project_settings
    )

    if not config_data:
        # in case global or host color management is not enabled
        return None

    # match file rule from path
    colorspace_name = None
    for file_rule in file_rules.values():
        pattern = file_rule["pattern"]
        extension = file_rule["ext"]
        ext_match = re.match(
            r".*(?=.{})".format(extension), filepath
        )
        file_match = re.search(
            pattern, filepath
        )

        if ext_match and file_match:
            colorspace_name = file_rule["colorspace"]

    return colorspace_name


def get_config_file_rules_colorspace_from_filepath(config_path, filepath):
    """Get colorspace from file path wrapper.

    Wrapper function for getting colorspace from file path
    with use of OCIO v2 file-rules.

    Args:
        config_path (str): path leading to config.ocio file
        filepath (str): path leading to a file

    Returns:
        Any[str, None]: matching colorspace name
    """
    if not compatibility_check():
        # python environment is not compatible with PyOpenColorIO
        # needs to be run in subprocess
        result_data = _get_wrapped_with_subprocess(
            "colorspace", "get_config_file_rules_colorspace_from_filepath",
            config_path=config_path,
            filepath=filepath
        )
        if result_data:
            return result_data[0]

    # TODO: refactor this so it is not imported but part of this file
    from openpype.scripts.ocio_wrapper import _get_config_file_rules_colorspace_from_filepath  # noqa: E501

    result_data = _get_config_file_rules_colorspace_from_filepath(
        config_path, filepath)

    if result_data:
        return result_data[0]


def parse_colorspace_from_filepath(
    filepath, colorspaces=None, config_path=None
):
    """Parse colorspace name from filepath

    An input path can have colorspace name used as part of name
    or as folder name.

    Example:
        >>> config_path = "path/to/config.ocio"
        >>> colorspaces = get_ocio_config_colorspaces(config_path)
        >>> colorspace = parse_colorspace_from_filepath(
                "path/to/file/acescg/file.exr",
                colorspaces=colorspaces
            )
        >>> print(colorspace)
        acescg

    Args:
        filepath (str): path string
        colorspaces (Optional[dict[str]]): list of colorspaces
        config_path (Optional[str]): path to config.ocio file

    Returns:
        str: name of colorspace
    """
    def _get_colorspace_match_regex(colorspaces):
        """Return a regex patter

        Allows to search a colorspace match in a filename

        Args:
            colorspaces (list): List of colorspace names

        Returns:
            re.Pattern: regex pattern
        """
        pattern = "|".join(
            # Allow to match spaces also as underscores because the
            # integrator replaces spaces with underscores in filenames
            re.escape(colorspace).replace(r"\ ", r"[_ ]") for colorspace in
            # Sort by longest first so the regex matches longer matches
            # over smaller matches, e.g. matching 'Output - sRGB' over 'sRGB'
            sorted(colorspaces, key=len, reverse=True)
        )
        return re.compile(pattern)

    if not colorspaces and not config_path:
        raise ValueError(
            "Must provide `config_path` if `colorspaces` is not provided."
        )

    colorspace_name = None
    colorspaces = colorspaces or get_ocio_config_colorspaces(config_path)
    underscored_colorspaces = {
        key.replace(" ", "_"): key for key in colorspaces
        if " " in key
    }

    # match colorspace from  filepath
    regex_pattern = _get_colorspace_match_regex(colorspaces)
    match = regex_pattern.search(filepath)
    colorspace = match.group(0) if match else None

    if colorspace:
        colorspace_name = colorspace

    if colorspace in underscored_colorspaces:
        colorspace_name = underscored_colorspaces[colorspace]

    if not colorspace_name:
        log.info("No matching colorspace in config '{}' for path: '{}'".format(
            config_path, filepath
        ))
        return None

    return colorspace_name


def validate_imageio_colorspace_in_config(config_path, colorspace_name):
    """Validator making sure colorspace name is used in config.ocio

    Args:
        config_path (str): path leading to config.ocio file
        colorspace_name (str): tested colorspace name

    Raises:
        KeyError: missing colorspace name

    Returns:
        bool: True if exists
    """
    colorspaces = get_ocio_config_colorspaces(config_path)
    if colorspace_name not in colorspaces:
        raise KeyError(
            "Missing colorspace '{}' in config file '{}'".format(
                colorspace_name, config_path)
        )
    return True


# TODO: remove this in future - backward compatibility
@deprecated("_get_wrapped_with_subprocess")
def get_data_subprocess(config_path, data_type):
    """[Deprecated] Get data via subprocess

    Wrapper for Python 2 hosts.

    Args:
        config_path (str): path leading to config.ocio file
    """
    return _get_wrapped_with_subprocess(
        "config", data_type, in_path=config_path,
    )


def _get_wrapped_with_subprocess(command_group, command, **kwargs):
    """Get data via subprocess

    Wrapper for Python 2 hosts.

    Args:
        command_group (str): command group name
        command (str): command name
        **kwargs: command arguments

    Returns:
        Any[dict, None]: data
    """
    with _make_temp_json_file() as tmp_json_path:
        # Prepare subprocess arguments
        args = [
            "run", get_ocio_config_script_path(),
            command_group, command
        ]

        for key_, value_ in kwargs.items():
            args.extend(("--{}".format(key_), value_))

        args.append("--out_path")
        args.append(tmp_json_path)

        log.info("Executing: {}".format(" ".join(args)))

        process_kwargs = {
            "logger": log
        }

        run_openpype_process(*args, **process_kwargs)

        # return all colorspaces
        with open(tmp_json_path, "r") as f_:
            return json.load(f_)


# TODO: this should be part of ocio_wrapper.py
def compatibility_check():
    """Making sure PyOpenColorIO is importable"""
    if CachedData.python3compatible is not None:
        return CachedData.python3compatible

    try:
        import PyOpenColorIO  # noqa: F401
        CachedData.python3compatible = True
    except ImportError:
        CachedData.python3compatible = False

    # compatible
    return CachedData.python3compatible


# TODO: this should be part of ocio_wrapper.py
def compatibility_check_config_version(config_path, major=1, minor=None):
    """Making sure PyOpenColorIO config version is compatible"""

    if not CachedData.config_version_data:
        if compatibility_check():
            # TODO: refactor this so it is not imported but part of this file
            from openpype.scripts.ocio_wrapper import _get_version_data

            CachedData.config_version_data = _get_version_data(config_path)

        else:
            # python environment is not compatible with PyOpenColorIO
            # needs to be run in subprocess
            CachedData.config_version_data = _get_wrapped_with_subprocess(
                "config", "get_version", config_path=config_path
            )

    # check major version
    if CachedData.config_version_data["major"] != major:
        return False

    # check minor version
    if minor and CachedData.config_version_data["minor"] != minor:
        return False

    # compatible
    return True


def get_ocio_config_colorspaces(config_path):
    """Get all colorspace data

    Wrapper function for aggregating all names and its families.
    Families can be used for building menu and submenus in gui.

    Args:
        config_path (str): path leading to config.ocio file

    Returns:
        dict: colorspace and family in couple
    """
    if not CachedData.ocio_config_colorspaces.get(config_path):
        if not compatibility_check():
            # python environment is not compatible with PyOpenColorIO
            # needs to be run in subprocess
            CachedData.ocio_config_colorspaces[config_path] = \
                _get_wrapped_with_subprocess(
                    "config", "get_colorspace", in_path=config_path
            )
        else:
            # TODO: refactor this so it is not imported but part of this file
            from openpype.scripts.ocio_wrapper import _get_colorspace_data

            CachedData.ocio_config_colorspaces[config_path] = \
                _get_colorspace_data(config_path)

    return CachedData.ocio_config_colorspaces[config_path]


# TODO: remove this in future - backward compatibility
@deprecated("_get_wrapped_with_subprocess")
def get_colorspace_data_subprocess(config_path):
    """[Deprecated] Get colorspace data via subprocess

    Wrapper for Python 2 hosts.

    Args:
        config_path (str): path leading to config.ocio file

    Returns:
        dict: colorspace and family in couple
    """
    return _get_wrapped_with_subprocess(
        "config", "get_colorspace", in_path=config_path
    )


def get_ocio_config_views(config_path):
    """Get all viewer data

    Wrapper function for aggregating all display and related viewers.
    Key can be used for building gui menu with submenus.

    Args:
        config_path (str): path leading to config.ocio file

    Returns:
        dict: `display/viewer` and viewer data
    """
    if not compatibility_check():
        # python environment is not compatible with PyOpenColorIO
        # needs to be run in subprocess
        return _get_wrapped_with_subprocess(
            "config", "get_views", in_path=config_path
        )

    # TODO: refactor this so it is not imported but part of this file
    from openpype.scripts.ocio_wrapper import _get_views_data

    return _get_views_data(config_path)


# TODO: remove this in future - backward compatibility
@deprecated("_get_wrapped_with_subprocess")
def get_views_data_subprocess(config_path):
    """[Deprecated] Get viewers data via subprocess

    Wrapper for Python 2 hosts.

    Args:
        config_path (str): path leading to config.ocio file

    Returns:
        dict: `display/viewer` and viewer data
    """
    return _get_wrapped_with_subprocess(
        "config", "get_views", in_path=config_path
    )


def get_imageio_config(
    project_name,
    host_name,
    project_settings=None,
    anatomy_data=None,
    anatomy=None,
    env=None
):
    """Returns config data from settings

    Config path is formatted in `path` key
    and original settings input is saved into `template` key.

    Args:
        project_name (str): project name
        host_name (str): host name
        project_settings (Optional[dict]): Project settings.
        anatomy_data (Optional[dict]): anatomy formatting data.
        anatomy (Optional[Anatomy]): Anatomy object.
        env (Optional[dict]): Environment variables.

    Returns:
        dict: config path data or empty dict
    """
    project_settings = project_settings or get_project_settings(project_name)
    anatomy = anatomy or Anatomy(project_name)

    if not anatomy_data:
        from openpype.pipeline.context_tools import (
            get_template_data_from_session)
        anatomy_data = get_template_data_from_session()

    formatting_data = deepcopy(anatomy_data)

    # Add project roots to anatomy data
    formatting_data["root"] = anatomy.roots
    formatting_data["platform"] = platform.system().lower()

    # Get colorspace settings
    imageio_global, imageio_host = _get_imageio_settings(
        project_settings, host_name)

    # Host 'ocio_config' is optional
    host_ocio_config = imageio_host.get("ocio_config") or {}

    # Global color management must be enabled to be able to use host settings
    activate_color_management = imageio_global.get(
        "activate_global_color_management")
    # TODO: remove this in future - backward compatibility
    # For already saved overrides from previous version look for 'enabled'
    #   on host settings.
    if activate_color_management is None:
        activate_color_management = host_ocio_config.get("enabled", False)

    if not activate_color_management:
        # if global settings are disabled return empty dict because
        # it is expected that no colorspace management is needed
        log.info("Colorspace management is disabled globally.")
        return {}

    # Check if host settings group is having 'activate_host_color_management'
    # - if it does not have activation key then default it to True so it uses
    #       global settings
    # This is for backward compatibility.
    # TODO: in future rewrite this to be more explicit
    activate_host_color_management = imageio_host.get(
        "activate_host_color_management")

    # TODO: remove this in future - backward compatibility
    if activate_host_color_management is None:
        activate_host_color_management = host_ocio_config.get("enabled", False)

    if not activate_host_color_management:
        # if host settings are disabled return False because
        # it is expected that no colorspace management is needed
        log.info(
            "Colorspace management for host '{}' is disabled.".format(
                host_name)
        )
        return {}

    # get config path from either global or host settings
    # depending on override flag
    # TODO: in future rewrite this to be more explicit
    override_global_config = host_ocio_config.get("override_global_config")
    if override_global_config is None:
        # for already saved overrides from previous version
        # TODO: remove this in future - backward compatibility
        override_global_config = host_ocio_config.get("enabled")

    if override_global_config:
        config_data = _get_config_data(
            host_ocio_config["filepath"], formatting_data, env
        )
    else:
        # get config path from global
        config_global = imageio_global["ocio_config"]
        config_data = _get_config_data(
            config_global["filepath"], formatting_data, env
        )

    if not config_data:
        raise FileExistsError(
            "No OCIO config found in settings. It is "
            "either missing or there is typo in path inputs"
        )

    return config_data


def _get_config_data(path_list, anatomy_data, env=None):
    """Return first existing path in path list.

    If template is used in path inputs,
    then it is formatted by anatomy data
    and environment variables

    Args:
        path_list (list[str]): list of abs paths
        anatomy_data (dict): formatting data
        env (Optional[dict]): Environment variables.

    Returns:
        dict: config data
    """
    formatting_data = deepcopy(anatomy_data)

    environment_vars = env or dict(**os.environ)

    # format the path for potential env vars
    formatting_data.update(environment_vars)

    # first try host config paths
    for path_ in path_list:
        formatted_path = _format_path(path_, formatting_data)

        if not os.path.exists(formatted_path):
            continue

        return {
            "path": os.path.normpath(formatted_path),
            "template": path_
        }


def _format_path(template_path, formatting_data):
    """Single template path formatting.

    Args:
        template_path (str): template string
        formatting_data (dict): data to be used for
                                template formatting

    Returns:
        str: absolute formatted path
    """
    # format path for anatomy keys
    formatted_path = StringTemplate(template_path).format(
        formatting_data)

    return os.path.abspath(formatted_path)


def get_imageio_file_rules(project_name, host_name, project_settings=None):
    """Get ImageIO File rules from project settings

    Args:
        project_name (str): project name
        host_name (str): host name
        project_settings (dict, optional): project settings.
                                           Defaults to None.

    Returns:
        dict: file rules data
    """
    project_settings = project_settings or get_project_settings(project_name)

    imageio_global, imageio_host = _get_imageio_settings(
        project_settings, host_name)

    # get file rules from global and host_name
    frules_global = imageio_global["file_rules"]
    activate_global_rules = (
        frules_global.get("activate_global_file_rules", False)
        # TODO: remove this in future - backward compatibility
        or frules_global.get("enabled")
    )
    global_rules = frules_global["rules"]

    if not activate_global_rules:
        log.info(
            "Colorspace global file rules are disabled."
        )
        global_rules = {}

    # host is optional, some might not have any settings
    frules_host = imageio_host.get("file_rules", {})

    # compile file rules dictionary
    activate_host_rules = frules_host.get("activate_host_rules")
    if activate_host_rules is None:
        # TODO: remove this in future - backward compatibility
        activate_host_rules = frules_host.get("enabled", False)

    # return host rules if activated or global rules
    return frules_host["rules"] if activate_host_rules else global_rules


def get_remapped_colorspace_to_native(
    ocio_colorspace_name, host_name, imageio_host_settings
):
    """Return native colorspace name.

    Args:
        ocio_colorspace_name (str | None): ocio colorspace name
        host_name (str): Host name.
        imageio_host_settings (dict[str, Any]): ImageIO host settings.

    Returns:
        Union[str, None]: native colorspace name defined in remapping or None
    """

    CachedData.remapping.setdefault(host_name, {})
    if CachedData.remapping[host_name].get("to_native") is None:
        remapping_rules = imageio_host_settings["remapping"]["rules"]
        CachedData.remapping[host_name]["to_native"] = {
            rule["ocio_name"]: rule["host_native_name"]
            for rule in remapping_rules
        }

    return CachedData.remapping[host_name]["to_native"].get(
        ocio_colorspace_name)


def get_remapped_colorspace_from_native(
    host_native_colorspace_name, host_name, imageio_host_settings
):
    """Return ocio colorspace name remapped from host native used name.

    Args:
        host_native_colorspace_name (str): host native colorspace name
        host_name (str): Host name.
        imageio_host_settings (dict[str, Any]): ImageIO host settings.

    Returns:
        Union[str, None]: Ocio colorspace name defined in remapping or None.
    """

    CachedData.remapping.setdefault(host_name, {})
    if CachedData.remapping[host_name].get("from_native") is None:
        remapping_rules = imageio_host_settings["remapping"]["rules"]
        CachedData.remapping[host_name]["from_native"] = {
            rule["host_native_name"]: rule["ocio_name"]
            for rule in remapping_rules
        }

    return CachedData.remapping[host_name]["from_native"].get(
        host_native_colorspace_name)


def _get_imageio_settings(project_settings, host_name):
    """Get ImageIO settings for global and host

    Args:
        project_settings (dict): project settings.
                                 Defaults to None.
        host_name (str): host name

    Returns:
        tuple[dict, dict]: image io settings for global and host
    """
    # get image io from global and host_name
    imageio_global = project_settings["global"]["imageio"]
    # host is optional, some might not have any settings
    imageio_host = project_settings.get(host_name, {}).get("imageio", {})

    return imageio_global, imageio_host


def get_colorspace_settings_from_publish_context(context_data):
    """Returns solved settings for the host context.

    Args:
        context_data (publish.Context.data): publishing context data

    Returns:
        tuple | bool: config, file rules or None
    """
    if "imageioSettings" in context_data and context_data["imageioSettings"]:
        return context_data["imageioSettings"]

    project_name = context_data["projectName"]
    host_name = context_data["hostName"]
    anatomy_data = context_data["anatomyData"]
    project_settings_ = context_data["project_settings"]

    config_data = get_imageio_config(
        project_name, host_name,
        project_settings=project_settings_,
        anatomy_data=anatomy_data
    )

    # caching invalid state, so it's not recalculated all the time
    file_rules = None
    if config_data:
        file_rules = get_imageio_file_rules(
            project_name, host_name,
            project_settings=project_settings_
        )

    # caching settings for future instance processing
    context_data["imageioSettings"] = (config_data, file_rules)

    return config_data, file_rules


def set_colorspace_data_to_representation(
    representation, context_data,
    colorspace=None,
    log=None
):
    """Sets colorspace data to representation.

    Args:
        representation (dict): publishing representation
        context_data (publish.Context.data): publishing context data
        colorspace (str, optional): colorspace name. Defaults to None.
        log (logging.Logger, optional): logger instance. Defaults to None.

    Example:
        ```
        {
            # for other publish plugins and loaders
            "colorspace": "linear",
            "config": {
                # for future references in case need
                "path": "/abs/path/to/config.ocio",
                # for other plugins within remote publish cases
                "template": "{project[root]}/path/to/config.ocio"
            }
        }
        ```

    """
    log = log or Logger.get_logger(__name__)

    file_ext = representation["ext"]

    # check if `file_ext` in lower case is in CachedData.allowed_exts
    if file_ext.lstrip(".").lower() not in CachedData.allowed_exts:
        log.debug(
            "Extension '{}' is not in allowed extensions.".format(file_ext)
        )
        return

    # get colorspace settings
    config_data, file_rules = get_colorspace_settings_from_publish_context(
        context_data)

    # in case host color management is not enabled
    if not config_data:
        log.warning("Host's colorspace management is disabled.")
        return

    log.debug("Config data is: `{}`".format(config_data))

    project_name = context_data["projectName"]
    host_name = context_data["hostName"]
    project_settings = context_data["project_settings"]

    # get one filename
    filename = representation["files"]
    if isinstance(filename, list):
        filename = filename[0]

    # get matching colorspace from rules
    colorspace = colorspace or get_imageio_colorspace_from_filepath(
        filename, host_name, project_name,
        config_data=config_data,
        file_rules=file_rules,
        project_settings=project_settings
    )

    # infuse data to representation
    if colorspace:
        colorspace_data = {
            "colorspace": colorspace,
            "config": config_data
        }

        # update data key
        representation["colorspaceData"] = colorspace_data


def get_display_view_colorspace_name(config_path, display, view):
    """Returns the colorspace attribute of the (display, view) pair.

    Args:
        config_path (str): path string leading to config.ocio
        display (str): display name e.g. "ACES"
        view (str): view name e.g. "sRGB"

    Returns:
        view color space name (str) e.g. "Output - sRGB"
    """

    if not compatibility_check():
        # python environment is not compatible with PyOpenColorIO
        # needs to be run in subprocess
        return get_display_view_colorspace_subprocess(config_path,
                                                      display, view)

    from openpype.scripts.ocio_wrapper import _get_display_view_colorspace_name  # noqa

    return _get_display_view_colorspace_name(config_path, display, view)


def get_display_view_colorspace_subprocess(config_path, display, view):
    """Returns the colorspace attribute of the (display, view) pair
        via subprocess.

    Args:
        config_path (str): path string leading to config.ocio
        display (str): display name e.g. "ACES"
        view (str): view name e.g. "sRGB"

    Returns:
        view color space name (str) e.g. "Output - sRGB"
    """

    with _make_temp_json_file() as tmp_json_path:
        # Prepare subprocess arguments
        args = [
            "run", get_ocio_config_script_path(),
            "config", "get_display_view_colorspace_name",
            "--in_path", config_path,
            "--out_path", tmp_json_path,
            "--display", display,
            "--view", view
        ]
        log.debug("Executing: {}".format(" ".join(args)))

        run_openpype_process(*args, logger=log)

        # return default view colorspace name
        with open(tmp_json_path, "r") as f:
            return json.load(f)<|MERGE_RESOLUTION|>--- conflicted
+++ resolved
@@ -23,7 +23,6 @@
 
 
 class CachedData:
-<<<<<<< HEAD
     remapping = None
     python3compatible = None
     config_version_data = None
@@ -73,12 +72,6 @@
     if func is None:
         return _decorator
     return _decorator(func)
-=======
-    remapping = {}
-    allowed_exts = {
-        ext.lstrip(".") for ext in IMAGE_EXTENSIONS.union(VIDEO_EXTENSIONS)
-    }
->>>>>>> da3f1efa
 
 
 @contextlib.contextmanager
