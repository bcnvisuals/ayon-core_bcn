"""Core pipeline functionality"""

import os
import sys
import json
import types
import logging
import inspect
import platform

import pyblish.api
from pyblish.lib import MessageHandler

import openpype
from openpype.modules import load_modules, ModulesManager
from openpype.settings import get_project_settings
from openpype.lib import (
    Anatomy,
    filter_pyblish_plugins,
)

from . import (
    legacy_io,
    register_loader_plugin_path,
    register_inventory_action,
    register_creator_plugin_path,
    deregister_loader_plugin_path,
)


_is_installed = False
_registered_root = {"_": ""}
_registered_host = {"_": None}
# Keep modules manager (and it's modules) in memory
# - that gives option to register modules' callbacks
_modules_manager = None

log = logging.getLogger(__name__)

PACKAGE_DIR = os.path.dirname(os.path.abspath(openpype.__file__))
PLUGINS_DIR = os.path.join(PACKAGE_DIR, "plugins")

# Global plugin paths
PUBLISH_PATH = os.path.join(PLUGINS_DIR, "publish")
LOAD_PATH = os.path.join(PLUGINS_DIR, "load")


def _get_modules_manager():
    """Get or create modules manager for host installation.

    This is not meant for public usage. Reason is to keep modules
    in memory of process to be able trigger their event callbacks if they
    need any.

    Returns:
        ModulesManager: Manager wrapping discovered modules.
    """

    global _modules_manager
    if _modules_manager is None:
        _modules_manager = ModulesManager()
    return _modules_manager


def register_root(path):
    """Register currently active root"""
    log.info("Registering root: %s" % path)
    _registered_root["_"] = path


def registered_root():
    """Return currently registered root"""
    root = _registered_root["_"]
    if root:
        return root

    root = legacy_io.Session.get("AVALON_PROJECTS")
    if root:
        return os.path.normpath(root)
    return ""


def install_host(host):
    """Install `host` into the running Python session.

    Args:
        host (module): A Python module containing the Avalon
            avalon host-interface.
    """
    global _is_installed

    _is_installed = True

    legacy_io.install()
    modules_manager = _get_modules_manager()

    missing = list()
    for key in ("AVALON_PROJECT", "AVALON_ASSET"):
        if key not in legacy_io.Session:
            missing.append(key)

    assert not missing, (
        "%s missing from environment, %s" % (
            ", ".join(missing),
            json.dumps(legacy_io.Session, indent=4, sort_keys=True)
        ))

    project_name = legacy_io.Session["AVALON_PROJECT"]
    log.info("Activating %s.." % project_name)

    # Optional host install function
    if hasattr(host, "install"):
        host.install()

    register_host(host)

    def modified_emit(obj, record):
        """Method replacing `emit` in Pyblish's MessageHandler."""
        record.msg = record.getMessage()
        obj.records.append(record)

    MessageHandler.emit = modified_emit

    if os.environ.get("OPENPYPE_REMOTE_PUBLISH"):
        # target "farm" == rendering on farm, expects OPENPYPE_PUBLISH_DATA
        # target "remote" == remote execution, installs host
        print("Registering pyblish target: remote")
        pyblish.api.register_target("remote")
    else:
        pyblish.api.register_target("local")

<<<<<<< HEAD
    install_openpype_plugins()
=======
    project_name = os.environ.get("AVALON_PROJECT")
    host_name = os.environ.get("AVALON_APP")

    # Give option to handle host installation
    for module in modules_manager.get_enabled_modules():
        module.on_host_install(host, host_name, project_name)

    install_openpype_plugins(project_name, host_name)
>>>>>>> 71334fab


def install_openpype_plugins(project_name=None, host_name=None):
    # Make sure modules are loaded
    load_modules()

    log.info("Registering global plug-ins..")
    pyblish.api.register_plugin_path(PUBLISH_PATH)
    pyblish.api.register_discovery_filter(filter_pyblish_plugins)
    register_loader_plugin_path(LOAD_PATH)

    modules_manager = _get_modules_manager()
    publish_plugin_dirs = modules_manager.collect_plugin_paths()["publish"]
    for path in publish_plugin_dirs:
        pyblish.api.register_plugin_path(path)

    if host_name is None:
        host_name = os.environ.get("AVALON_APP")

    creator_paths = modules_manager.collect_creator_plugin_paths(host_name)
    for creator_path in creator_paths:
        register_creator_plugin_path(creator_path)

    if project_name is None:
        project_name = os.environ.get("AVALON_PROJECT")

    # Register studio specific plugins
    if project_name:
        anatomy = Anatomy(project_name)
        anatomy.set_root_environments()
        register_root(anatomy.roots)

        project_settings = get_project_settings(project_name)
        platform_name = platform.system().lower()
        project_plugins = (
            project_settings
            .get("global", {})
            .get("project_plugins", {})
            .get(platform_name)
        ) or []
        for path in project_plugins:
            try:
                path = str(path.format(**os.environ))
            except KeyError:
                pass

            if not path or not os.path.exists(path):
                continue

            pyblish.api.register_plugin_path(path)
            register_loader_plugin_path(path)
            register_creator_plugin_path(path)
            register_inventory_action(path)


def uninstall_host():
    """Undo all of what `install()` did"""
    host = registered_host()

    try:
        host.uninstall()
    except AttributeError:
        pass

    log.info("Deregistering global plug-ins..")
    pyblish.api.deregister_plugin_path(PUBLISH_PATH)
    pyblish.api.deregister_discovery_filter(filter_pyblish_plugins)
    deregister_loader_plugin_path(LOAD_PATH)
    log.info("Global plug-ins unregistred")

    deregister_host()

    legacy_io.uninstall()

    log.info("Successfully uninstalled Avalon!")


def is_installed():
    """Return state of installation

    Returns:
        True if installed, False otherwise

    """

    return _is_installed


def register_host(host):
    """Register a new host for the current process

    Arguments:
        host (ModuleType): A module implementing the
            Host API interface. See the Host API
            documentation for details on what is
            required, or browse the source code.

    """
    signatures = {
        "ls": []
    }

    _validate_signature(host, signatures)
    _registered_host["_"] = host


def _validate_signature(module, signatures):
    # Required signatures for each member

    missing = list()
    invalid = list()
    success = True

    for member in signatures:
        if not hasattr(module, member):
            missing.append(member)
            success = False

        else:
            attr = getattr(module, member)
            if sys.version_info.major >= 3:
                signature = inspect.getfullargspec(attr)[0]
            else:
                signature = inspect.getargspec(attr)[0]
            required_signature = signatures[member]

            assert isinstance(signature, list)
            assert isinstance(required_signature, list)

            if not all(member in signature
                       for member in required_signature):
                invalid.append({
                    "member": member,
                    "signature": ", ".join(signature),
                    "required": ", ".join(required_signature)
                })
                success = False

    if not success:
        report = list()

        if missing:
            report.append(
                "Incomplete interface for module: '%s'\n"
                "Missing: %s" % (module, ", ".join(
                    "'%s'" % member for member in missing))
            )

        if invalid:
            report.append(
                "'%s': One or more members were found, but didn't "
                "have the right argument signature." % module.__name__
            )

            for member in invalid:
                report.append(
                    "     Found: {member}({signature})".format(**member)
                )
                report.append(
                    "  Expected: {member}({required})".format(**member)
                )

        raise ValueError("\n".join(report))


def registered_host():
    """Return currently registered host"""
    return _registered_host["_"]


def deregister_host():
    _registered_host["_"] = default_host()


def default_host():
    """A default host, in place of anything better

    This may be considered as reference for the
    interface a host must implement. It also ensures
    that the system runs, even when nothing is there
    to support it.

    """

    host = types.ModuleType("defaultHost")

    def ls():
        return list()

    host.__dict__.update({
        "ls": ls
    })

    return host


def debug_host():
    """A debug host, useful to debugging features that depend on a host"""

    host = types.ModuleType("debugHost")

    def ls():
        containers = [
            {
                "representation": "ee-ft-a-uuid1",
                "schema": "openpype:container-1.0",
                "name": "Bruce01",
                "objectName": "Bruce01_node",
                "namespace": "_bruce01_",
                "version": 3,
            },
            {
                "representation": "aa-bc-s-uuid2",
                "schema": "openpype:container-1.0",
                "name": "Bruce02",
                "objectName": "Bruce01_node",
                "namespace": "_bruce02_",
                "version": 2,
            }
        ]

        for container in containers:
            yield container

    host.__dict__.update({
        "ls": ls,
        "open_file": lambda fname: None,
        "save_file": lambda fname: None,
        "current_file": lambda: os.path.expanduser("~/temp.txt"),
        "has_unsaved_changes": lambda: False,
        "work_root": lambda: os.path.expanduser("~/temp"),
        "file_extensions": lambda: ["txt"],
    })

    return host<|MERGE_RESOLUTION|>--- conflicted
+++ resolved
@@ -129,9 +129,6 @@
     else:
         pyblish.api.register_target("local")
 
-<<<<<<< HEAD
-    install_openpype_plugins()
-=======
     project_name = os.environ.get("AVALON_PROJECT")
     host_name = os.environ.get("AVALON_APP")
 
@@ -140,7 +137,6 @@
         module.on_host_install(host, host_name, project_name)
 
     install_openpype_plugins(project_name, host_name)
->>>>>>> 71334fab
 
 
 def install_openpype_plugins(project_name=None, host_name=None):
