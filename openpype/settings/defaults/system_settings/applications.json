{
    "maya": {
        "enabled": true,
        "label": "Maya",
        "icon": "{}/app_icons/maya.png",
        "host_name": "maya",
        "environment": {
            "PYTHONPATH": [
                "{OPENPYPE_REPOS_ROOT}/openpype/hosts/maya/startup",
                "{OPENPYPE_REPOS_ROOT}/repos/avalon-core/setup/maya",
                "{OPENPYPE_REPOS_ROOT}/repos/maya-look-assigner",
                "{PYTHONPATH}"
            ],
            "MAYA_DISABLE_CLIC_IPM": "Yes",
            "MAYA_DISABLE_CIP": "Yes",
            "MAYA_DISABLE_CER": "Yes",
            "PYMEL_SKIP_MEL_INIT": "Yes",
            "LC_ALL": "C",
            "OPENPYPE_LOG_NO_COLORS": "Yes"
        },
        "variants": {
            "2022": {
                "use_python_2": false,
                "executables": {
                    "windows": [
                        "C:\\Program Files\\Autodesk\\Maya2022\\bin\\maya.exe"
                    ],
                    "darwin": [],
                    "linux": [
                        "/usr/autodesk/maya2022/bin/maya"
                    ]
                },
                "arguments": {
                    "windows": [],
                    "darwin": [],
                    "linux": []
                },
                "environment": {
                    "MAYA_VERSION": "2022"
                }
            },
            "2020": {
                "use_python_2": true,
                "executables": {
                    "windows": [
                        "C:\\Program Files\\Autodesk\\Maya2020\\bin\\maya.exe"
                    ],
                    "darwin": [],
                    "linux": [
                        "/usr/autodesk/maya2020/bin/maya"
                    ]
                },
                "arguments": {
                    "windows": [],
                    "darwin": [],
                    "linux": []
                },
                "environment": {
                    "MAYA_VERSION": "2020"
                }
            },
            "2019": {
                "use_python_2": true,
                "executables": {
                    "windows": [
                        "C:\\Program Files\\Autodesk\\Maya2019\\bin\\maya.exe"
                    ],
                    "darwin": [],
                    "linux": [
                        "/usr/autodesk/maya2019/bin/maya"
                    ]
                },
                "arguments": {
                    "windows": [],
                    "darwin": [],
                    "linux": []
                },
                "environment": {
                    "MAYA_VERSION": "2019"
                }
            },
            "2018": {
                "use_python_2": true,
                "executables": {
                    "windows": [
                        "C:\\Program Files\\Autodesk\\Maya2018\\bin\\maya.exe"
                    ],
                    "darwin": [],
                    "linux": [
                        "/usr/autodesk/maya2018/bin/maya"
                    ]
                },
                "arguments": {
                    "windows": [],
                    "darwin": [],
                    "linux": []
                },
                "environment": {
                    "MAYA_VERSION": "2018"
                }
            },
            "__dynamic_keys_labels__": {
                "2022": "2022 (Testing Only)"
            }
        }
    },
    "nuke": {
        "enabled": true,
        "label": "Nuke",
        "icon": "{}/app_icons/nuke.png",
        "host_name": "nuke",
        "environment": {
            "NUKE_PATH": [
                "{OPENPYPE_REPOS_ROOT}/repos/avalon-core/setup/nuke/nuke_path",
                "{OPENPYPE_REPOS_ROOT}/openpype/hosts/nuke/startup",
                "{OPENPYPE_STUDIO_PLUGINS}/nuke"
            ],
            "PATH": {
                "windows": "C:/Program Files (x86)/QuickTime/QTSystem/;{PATH}"
            },
            "LOGLEVEL": "DEBUG"
        },
        "variants": {
            "13-0": {
                "use_python_2": false,
                "executables": {
                    "windows": [
                        "C:\\Program Files\\Nuke13.0v1\\Nuke13.0.exe"
                    ],
                    "darwin": [],
                    "linux": [
                        "/usr/local/Nuke13.0v1/Nuke13.0"
                    ]
                },
                "arguments": {
                    "windows": [],
                    "darwin": [],
                    "linux": []
                },
                "environment": {}
            },
            "12-2": {
                "use_python_2": true,
                "executables": {
                    "windows": [
                        "C:\\Program Files\\Nuke12.2v3\\Nuke12.2.exe"
                    ],
                    "darwin": [],
                    "linux": [
                        "/usr/local/Nuke12.2v3Nuke12.2"
                    ]
                },
                "arguments": {
                    "windows": [],
                    "darwin": [],
                    "linux": []
                },
                "environment": {}
            },
            "12-0": {
                "use_python_2": true,
                "executables": {
                    "windows": [
                        "C:\\Program Files\\Nuke12.0v1\\Nuke12.0.exe"
                    ],
                    "darwin": [],
                    "linux": [
                        "/usr/local/Nuke12.0v1/Nuke12.0"
                    ]
                },
                "arguments": {
                    "windows": [],
                    "darwin": [],
                    "linux": []
                },
                "environment": {}
            },
            "11-3": {
                "use_python_2": true,
                "executables": {
                    "windows": [
                        "C:\\Program Files\\Nuke11.3v1\\Nuke11.3.exe"
                    ],
                    "darwin": [],
                    "linux": [
                        "/usr/local/Nuke11.3v5/Nuke11.3"
                    ]
                },
                "arguments": {
                    "windows": [],
                    "darwin": [],
                    "linux": []
                },
                "environment": {}
            },
            "11-2": {
                "use_python_2": true,
                "executables": {
                    "windows": [
                        "C:\\Program Files\\Nuke11.2v2\\Nuke11.2.exe"
                    ],
                    "darwin": [],
                    "linux": []
                },
                "arguments": {
                    "windows": [],
                    "darwin": [],
                    "linux": []
                },
                "environment": {}
            },
            "__dynamic_keys_labels__": {
                "12-2": "12.2",
                "12-0": "12.0",
                "11-3": "11.3",
                "11-2": "11.2",
                "13-0": "13.0 (Testing only)"
            }
        }
    },
    "nukex": {
        "enabled": true,
        "label": "Nuke X",
        "icon": "{}/app_icons/nuke.png",
        "host_name": "nuke",
        "environment": {
            "NUKE_PATH": [
                "{OPENPYPE_REPOS_ROOT}/repos/avalon-core/setup/nuke/nuke_path",
                "{OPENPYPE_REPOS_ROOT}/openpype/hosts/nuke/startup",
                "{OPENPYPE_STUDIO_PLUGINS}/nuke"
            ],
            "PATH": {
                "windows": "C:/Program Files (x86)/QuickTime/QTSystem/;{PATH}"
            },
            "LOGLEVEL": "DEBUG"
        },
        "variants": {
            "13-0": {
                "use_python_2": false,
                "executables": {
                    "windows": [
                        "C:\\Program Files\\Nuke13.0v1\\Nuke13.0.exe"
                    ],
                    "darwin": [],
                    "linux": [
                        "/usr/local/Nuke13.0v1/Nuke13.0"
                    ]
                },
                "arguments": {
                    "windows": [
                        "--nukex"
                    ],
                    "darwin": [
                        "--nukex"
                    ],
                    "linux": [
                        "--nukex"
                    ]
                },
                "environment": {}
            },
            "12-2": {
                "use_python_2": true,
                "executables": {
                    "windows": [
                        "C:\\Program Files\\Nuke12.2v3\\Nuke12.2.exe"
                    ],
                    "darwin": [],
                    "linux": [
                        "/usr/local/Nuke12.2v3Nuke12.2"
                    ]
                },
                "arguments": {
                    "windows": [
                        "--nukex"
                    ],
                    "darwin": [
                        "--nukex"
                    ],
                    "linux": [
                        "--nukex"
                    ]
                },
                "environment": {}
            },
            "12-0": {
                "use_python_2": true,
                "executables": {
                    "windows": [
                        "C:\\Program Files\\Nuke12.0v1\\Nuke12.0.exe"
                    ],
                    "darwin": [],
                    "linux": [
                        "/usr/local/Nuke12.0v1/Nuke12.0"
                    ]
                },
                "arguments": {
                    "windows": [
                        "--nukex"
                    ],
                    "darwin": [
                        "--nukex"
                    ],
                    "linux": [
                        "--nukex"
                    ]
                },
                "environment": {}
            },
            "11-3": {
                "use_python_2": true,
                "executables": {
                    "windows": [
                        "C:\\Program Files\\Nuke11.3v1\\Nuke11.3.exe"
                    ],
                    "darwin": [],
                    "linux": [
                        "/usr/local/Nuke11.3v5/Nuke11.3"
                    ]
                },
                "arguments": {
                    "windows": [
                        "--nukex"
                    ],
                    "darwin": [
                        "--nukex"
                    ],
                    "linux": [
                        "--nukex"
                    ]
                },
                "environment": {}
            },
            "11-2": {
                "use_python_2": true,
                "executables": {
                    "windows": [
                        "C:\\Program Files\\Nuke11.2v2\\Nuke11.2.exe"
                    ],
                    "darwin": [],
                    "linux": []
                },
                "arguments": {
                    "windows": [
                        "--nukex"
                    ],
                    "darwin": [
                        "--nukex"
                    ],
                    "linux": [
                        "--nukex"
                    ]
                },
                "environment": {}
            },
            "__dynamic_keys_labels__": {
                "12-2": "12.2",
                "12-0": "12.0",
                "11-3": "11.3",
                "11-2": "11.2",
                "13-0": "13.0 (Testing only)"
            }
        }
    },
    "nukestudio": {
        "enabled": true,
        "label": "Nuke Studio",
        "icon": "{}/app_icons/nuke.png",
        "host_name": "hiero",
        "environment": {
            "HIERO_PLUGIN_PATH": [
                "{OPENPYPE_REPOS_ROOT}/openpype/hosts/hiero/startup"
            ],
            "PATH": {
                "windows": "C:/Program Files (x86)/QuickTime/QTSystem/;{PATH}"
            },
            "WORKFILES_STARTUP": "0",
            "TAG_ASSETBUILD_STARTUP": "0",
            "LOGLEVEL": "DEBUG"
        },
        "variants": {
            "13-0": {
                "use_python_2": false,
                "executables": {
                    "windows": [
                        "C:\\Program Files\\Nuke13.0v1\\Nuke13.0.exe"
                    ],
                    "darwin": [],
                    "linux": [
                        "/usr/local/Nuke13.0v1/Nuke13.0"
                    ]
                },
                "arguments": {
                    "windows": [
                        "--studio"
                    ],
                    "darwin": [
                        "--studio"
                    ],
                    "linux": [
                        "--studio"
                    ]
                },
                "environment": {}
            },
            "12-2": {
                "use_python_2": true,
                "executables": {
                    "windows": [
                        "C:\\Program Files\\Nuke12.2v3\\Nuke12.2.exe"
                    ],
                    "darwin": [],
                    "linux": [
                        "/usr/local/Nuke12.2v3Nuke12.2"
                    ]
                },
                "arguments": {
                    "windows": [
                        "--studio"
                    ],
                    "darwin": [
                        "--studio"
                    ],
                    "linux": [
                        "--studio"
                    ]
                },
                "environment": {}
            },
            "12-0": {
                "use_python_2": true,
                "executables": {
                    "windows": [
                        "C:\\Program Files\\Nuke12.0v1\\Nuke12.0.exe"
                    ],
                    "darwin": [],
                    "linux": [
                        "/usr/local/Nuke12.0v1/Nuke12.0"
                    ]
                },
                "arguments": {
                    "windows": [
                        "--studio"
                    ],
                    "darwin": [
                        "--studio"
                    ],
                    "linux": [
                        "--studio"
                    ]
                },
                "environment": {}
            },
            "11-3": {
                "use_python_2": true,
                "executables": {
                    "windows": [
                        "C:\\Program Files\\Nuke11.3v1\\Nuke11.3.exe"
                    ],
                    "darwin": [],
                    "linux": [
                        "/usr/local/Nuke11.3v5/Nuke11.3"
                    ]
                },
                "arguments": {
                    "windows": [
                        "--studio"
                    ],
                    "darwin": [
                        "--studio"
                    ],
                    "linux": [
                        "--studio"
                    ]
                },
                "environment": {}
            },
            "11-2": {
                "use_python_2": true,
                "executables": {
                    "windows": [],
                    "darwin": [],
                    "linux": []
                },
                "arguments": {
                    "windows": [
                        "--studio"
                    ],
                    "darwin": [
                        "--studio"
                    ],
                    "linux": [
                        "--studio"
                    ]
                },
                "environment": {}
            },
            "__dynamic_keys_labels__": {
                "12-2": "12.2",
                "12-0": "12.0",
                "11-3": "11.3",
                "11-2": "11.2",
                "13-0": "13.0 (Testing only)"
            }
        }
    },
    "hiero": {
        "enabled": true,
        "label": "Hiero",
        "icon": "{}/app_icons/hiero.png",
        "host_name": "hiero",
        "environment": {
            "HIERO_PLUGIN_PATH": [
                "{OPENPYPE_REPOS_ROOT}/openpype/hosts/hiero/startup"
            ],
            "PATH": {
                "windows": "C:/Program Files (x86)/QuickTime/QTSystem/;{PATH}"
            },
            "WORKFILES_STARTUP": "0",
            "TAG_ASSETBUILD_STARTUP": "0",
            "LOGLEVEL": "DEBUG"
        },
        "variants": {
            "13-0": {
                "use_python_2": false,
                "executables": {
                    "windows": [
                        "C:\\Program Files\\Nuke13.0v1\\Nuke13.0.exe"
                    ],
                    "darwin": [],
                    "linux": [
                        "/usr/local/Nuke13.0v1/Nuke13.0"
                    ]
                },
                "arguments": {
                    "windows": [
                        "--hiero"
                    ],
                    "darwin": [
                        "--hiero"
                    ],
                    "linux": [
                        "--hiero"
                    ]
                },
                "environment": {}
            },
            "12-2": {
                "use_python_2": true,
                "executables": {
                    "windows": [
                        "C:\\Program Files\\Nuke12.2v3\\Nuke12.2.exe"
                    ],
                    "darwin": [],
                    "linux": [
                        "/usr/local/Nuke12.2v3Nuke12.2"
                    ]
                },
                "arguments": {
                    "windows": [
                        "--hiero"
                    ],
                    "darwin": [
                        "--hiero"
                    ],
                    "linux": [
                        "--hiero"
                    ]
                },
                "environment": {}
            },
            "12-0": {
                "use_python_2": true,
                "executables": {
                    "windows": [
                        "C:\\Program Files\\Nuke12.0v1\\Nuke12.0.exe"
                    ],
                    "darwin": [],
                    "linux": [
                        "/usr/local/Nuke12.0v1/Nuke12.0"
                    ]
                },
                "arguments": {
                    "windows": [
                        "--hiero"
                    ],
                    "darwin": [
                        "--hiero"
                    ],
                    "linux": [
                        "--hiero"
                    ]
                },
                "environment": {}
            },
            "11-3": {
                "use_python_2": true,
                "executables": {
                    "windows": [
                        "C:\\Program Files\\Nuke11.3v1\\Nuke11.3.exe"
                    ],
                    "darwin": [],
                    "linux": [
                        "/usr/local/Nuke11.3v5/Nuke11.3"
                    ]
                },
                "arguments": {
                    "windows": [
                        "--hiero"
                    ],
                    "darwin": [
                        "--hiero"
                    ],
                    "linux": [
                        "--hiero"
                    ]
                },
                "environment": {}
            },
            "11-2": {
                "use_python_2": true,
                "executables": {
                    "windows": [
                        "C:\\Program Files\\Nuke11.2v2\\Nuke11.2.exe"
                    ],
                    "darwin": [],
                    "linux": []
                },
                "arguments": {
                    "windows": [
                        "--hiero"
                    ],
                    "darwin": [
                        "--hiero"
                    ],
                    "linux": [
                        "--hiero"
                    ]
                },
                "environment": {}
            },
            "__dynamic_keys_labels__": {
                "12-2": "12.2",
                "12-0": "12.0",
                "11-3": "11.3",
                "11-2": "11.2",
                "13-0": "13.0 (Testing only)"
            }
        }
    },
    "fusion": {
        "enabled": true,
        "label": "Fusion",
        "icon": "{}/app_icons/fusion.png",
        "host_name": "fusion",
        "environment": {
            "FUSION_UTILITY_SCRIPTS_SOURCE_DIR": [],
            "FUSION_UTILITY_SCRIPTS_DIR": {
                "windows": "{PROGRAMDATA}/Blackmagic Design/Fusion/Scripts/Comp",
                "darvin": "/Library/Application Support/Blackmagic Design/Fusion/Scripts/Comp",
                "linux": "/opt/Fusion/Scripts/Comp"
            },
            "PYTHON36": {
                "windows": "{LOCALAPPDATA}/Programs/Python/Python36",
                "darvin": "~/Library/Python/3.6/bin",
                "linux": "/opt/Python/3.6/bin"
            },
            "PYTHONPATH": [
                "{PYTHON36}/Lib/site-packages",
                "{VIRTUAL_ENV}/Lib/site-packages",
                "{PYTHONPATH}"
            ],
            "PATH": [
                "{PYTHON36}",
                "{PYTHON36}/Scripts",
                "{PATH}"
            ],
            "OPENPYPE_LOG_NO_COLORS": "Yes"
        },
        "variants": {
            "16": {
                "enabled": true,
                "variant_label": "16",
                "use_python_2": false,
                "executables": {
                    "windows": [],
                    "darwin": [],
                    "linux": []
                },
                "arguments": {
                    "windows": [],
                    "darwin": [],
                    "linux": []
                },
                "environment": {}
            },
            "9": {
                "enabled": true,
                "variant_label": "9",
                "use_python_2": false,
                "executables": {
                    "windows": [
                        "C:\\Program Files\\Blackmagic Design\\Fusion 9\\Fusion.exe"
                    ],
                    "darwin": [],
                    "linux": []
                },
                "arguments": {
                    "windows": [],
                    "darwin": [],
                    "linux": []
                },
                "environment": {}
            }
        }
    },
    "resolve": {
        "enabled": true,
        "label": "Resolve",
        "icon": "{}/app_icons/resolve.png",
        "host_name": "resolve",
        "environment": {
            "RESOLVE_UTILITY_SCRIPTS_SOURCE_DIR": [],
            "RESOLVE_SCRIPT_API": {
                "windows": "{PROGRAMDATA}/Blackmagic Design/DaVinci Resolve/Support/Developer/Scripting",
                "darvin": "/Library/Application Support/Blackmagic Design/DaVinci Resolve/Developer/Scripting",
                "linux": "/opt/resolve/Developer/Scripting"
            },
            "RESOLVE_SCRIPT_LIB": {
                "windows": "C:/Program Files/Blackmagic Design/DaVinci Resolve/fusionscript.dll",
                "darvin": "/Applications/DaVinci Resolve/DaVinci Resolve.app/Contents/Libraries/Fusion/fusionscript.so",
                "linux": "/opt/resolve/libs/Fusion/fusionscript.so"
            },
            "RESOLVE_UTILITY_SCRIPTS_DIR": {
                "windows": "{PROGRAMDATA}/Blackmagic Design/DaVinci Resolve/Fusion/Scripts/Comp",
                "darvin": "/Library/Application Support/Blackmagic Design/DaVinci Resolve/Fusion/Scripts/Comp",
                "linux": "/opt/resolve/Fusion/Scripts/Comp"
            },
            "PYTHON36_RESOLVE": {
                "windows": "{LOCALAPPDATA}/Programs/Python/Python36",
                "darvin": "~/Library/Python/3.6/bin",
                "linux": "/opt/Python/3.6/bin"
            },
            "PYTHONPATH": [
                "{PYTHON36_RESOLVE}/Lib/site-packages",
                "{VIRTUAL_ENV}/Lib/site-packages",
                "{PYTHONPATH}",
                "{RESOLVE_SCRIPT_API}/Modules",
                "{PYTHONPATH}"
            ],
            "PATH": [
                "{PYTHON36_RESOLVE}",
                "{PYTHON36_RESOLVE}/Scripts",
                "{PATH}"
            ],
            "PRE_PYTHON_SCRIPT": "{OPENPYPE_REPOS_ROOT}/openpype/resolve/preload_console.py",
            "OPENPYPE_LOG_NO_COLORS": "True",
            "RESOLVE_DEV": "True"
        },
        "variants": {
            "16": {
                "enabled": true,
                "variant_label": "16",
                "use_python_2": false,
                "executables": {
                    "windows": [
                        "C:/Program Files/Blackmagic Design/DaVinci Resolve/Resolve.exe"
                    ],
                    "darwin": [],
                    "linux": []
                },
                "arguments": {
                    "windows": [],
                    "darwin": [],
                    "linux": []
                },
                "environment": {}
            }
        }
    },
    "houdini": {
        "enabled": true,
        "label": "Houdini",
        "icon": "{}/app_icons/houdini.png",
        "host_name": "houdini",
        "environment": {
            "HOUDINI_PATH": {
                "darwin": "{OPENPYPE_REPOS_ROOT}/openpype/hosts/houdini/startup:&",
                "linux": "{OPENPYPE_REPOS_ROOT}/openpype/hosts/houdini/startup:&",
                "windows": "{OPENPYPE_REPOS_ROOT}/openpype/hosts/houdini/startup;&"
            },
            "HOUDINI_MENU_PATH": {
                "darwin": "{OPENPYPE_REPOS_ROOT}/openpype/hosts/houdini/startup:&",
                "linux": "{OPENPYPE_REPOS_ROOT}/openpype/hosts/houdini/startup:&",
                "windows": "{OPENPYPE_REPOS_ROOT}/openpype/hosts/houdini/startup;&"
            }
        },
        "variants": {
            "18-5": {
                "use_python_2": true,
                "executables": {
                    "windows": [
                        "C:\\Program Files\\Side Effects Software\\Houdini 18.5.499\\bin\\houdini.exe"
                    ],
                    "darwin": [],
                    "linux": []
                },
                "arguments": {
                    "windows": [],
                    "darwin": [],
                    "linux": []
                },
                "environment": {}
            },
            "18": {
                "use_python_2": true,
                "executables": {
                    "windows": [],
                    "darwin": [],
                    "linux": []
                },
                "arguments": {
                    "windows": [],
                    "darwin": [],
                    "linux": []
                },
                "environment": {}
            },
            "17": {
                "use_python_2": true,
                "executables": {
                    "windows": [],
                    "darwin": [],
                    "linux": []
                },
                "arguments": {
                    "windows": [],
                    "darwin": [],
                    "linux": []
                },
                "environment": {}
            },
            "__dynamic_keys_labels__": {
                "18-5": "18.5",
                "18": "18",
                "17": "17"
            }
        }
    },
    "blender": {
        "enabled": true,
        "label": "Blender",
        "icon": "{}/app_icons/blender.png",
        "host_name": "blender",
        "environment": {
            "BLENDER_USER_SCRIPTS": "{OPENPYPE_REPOS_ROOT}/repos/avalon-core/setup/blender",
            "PYTHONPATH": [
                "{OPENPYPE_REPOS_ROOT}/repos/avalon-core/setup/blender",
                "{PYTHONPATH}"
            ],
            "QT_PREFERRED_BINDING": "PySide2"
        },
        "variants": {
            "2-83": {
                "use_python_2": false,
                "executables": {
                    "windows": [
                        "C:\\Program Files\\Blender Foundation\\Blender 2.83\\blender.exe"
                    ],
                    "darwin": [],
                    "linux": []
                },
                "arguments": {
                    "windows": [
                        "--python-use-system-env"
                    ],
                    "darwin": [
                        "--python-use-system-env"
                    ],
                    "linux": [
                        "--python-use-system-env"
                    ]
                },
                "environment": {}
            },
            "2-90": {
                "use_python_2": false,
                "executables": {
                    "windows": [
                        "C:\\Program Files\\Blender Foundation\\Blender 2.90\\blender.exe"
                    ],
                    "darwin": [],
                    "linux": []
                },
                "arguments": {
                    "windows": [
                        "--python-use-system-env"
                    ],
                    "darwin": [
                        "--python-use-system-env"
                    ],
                    "linux": [
                        "--python-use-system-env"
                    ]
                },
                "environment": {}
            },
            "2-91": {
                "use_python_2": false,
                "executables": {
                    "windows": [
                        "C:\\Program Files\\Blender Foundation\\Blender 2.91\\blender.exe"
                    ],
                    "darwin": [],
                    "linux": []
                },
                "arguments": {
                    "windows": [
                        "--python-use-system-env"
                    ],
                    "darwin": [
                        "--python-use-system-env"
                    ],
                    "linux": [
                        "--python-use-system-env"
                    ]
                },
                "environment": {}
            },
            "__dynamic_keys_labels__": {
                "2-83": "2.83",
                "2-90": "2.90",
                "2-91": "2.91"
            }
        }
    },
    "harmony": {
        "enabled": true,
        "label": "Harmony",
        "icon": "{}/app_icons/harmony.png",
        "host_name": "harmony",
        "environment": {
            "AVALON_HARMONY_WORKFILES_ON_LAUNCH": "1",
            "LIB_OPENHARMONY_PATH": "{OPENPYPE_REPOS_ROOT}/pype/vendor/OpenHarmony"
        },
        "variants": {
            "20": {
                "enabled": true,
                "variant_label": "20",
                "use_python_2": false,
                "executables": {
                    "windows": [],
                    "darwin": [],
                    "linux": []
                },
                "arguments": {
                    "windows": [],
                    "darwin": [],
                    "linux": []
                },
                "environment": {}
            },
            "17": {
                "enabled": true,
                "variant_label": "17",
                "use_python_2": false,
                "executables": {
                    "windows": [],
                    "darwin": [
                        "/Applications/Toon Boom Harmony 17 Premium/Harmony Premium.app/Contents/MacOS/Harmony Premium"
                    ],
                    "linux": []
                },
                "arguments": {
                    "windows": [],
                    "darwin": [],
                    "linux": []
                },
                "environment": {}
            }
        }
    },
    "tvpaint": {
        "enabled": true,
        "label": "TVPaint",
        "icon": "{}/app_icons/tvpaint.png",
        "host_name": "tvpaint",
        "environment": {
            "OPENPYPE_LOG_NO_COLORS": "True"
        },
        "variants": {
            "animation_11-64bits": {
                "use_python_2": false,
                "executables": {
                    "windows": [
                        "C:\\Program Files\\TVPaint Developpement\\TVPaint Animation 11 (64bits)\\TVPaint Animation 11 (64bits).exe"
                    ],
                    "darwin": [],
                    "linux": []
                },
                "arguments": {
                    "windows": [],
                    "darwin": [],
                    "linux": []
                },
                "environment": {}
            },
            "animation_11-32bits": {
                "use_python_2": false,
                "executables": {
                    "windows": [
                        "C:\\Program Files (x86)\\TVPaint Developpement\\TVPaint Animation 11 (32bits)\\TVPaint Animation 11 (32bits).exe"
                    ],
                    "darwin": [],
                    "linux": []
                },
                "arguments": {
                    "windows": [],
                    "darwin": [],
                    "linux": []
                },
                "environment": {}
            },
            "__dynamic_keys_labels__": {
                "animation_11-64bits": "11 (64bits)",
                "animation_11-32bits": "11 (32bits)"
            }
        }
    },
    "photoshop": {
        "enabled": true,
        "label": "Photoshop",
        "icon": "{}/app_icons/photoshop.png",
        "host_name": "photoshop",
        "environment": {
            "AVALON_PHOTOSHOP_WORKFILES_ON_LAUNCH": "1",
            "OPENPYPE_LOG_NO_COLORS": "Yes",
            "WEBSOCKET_URL": "ws://localhost:8099/ws/",
            "WORKFILES_SAVE_AS": "Yes"
        },
        "variants": {
            "2020": {
                "enabled": true,
                "variant_label": "2020",
                "use_python_2": false,
                "executables": {
                    "windows": [
                        "C:\\Program Files\\Adobe\\Adobe Photoshop 2020\\Photoshop.exe"
                    ],
                    "darwin": [],
                    "linux": []
                },
                "arguments": {
                    "windows": [],
                    "darwin": [],
                    "linux": []
                },
                "environment": {}
            },
            "2021": {
                "enabled": true,
                "variant_label": "2021",
                "use_python_2": false,
                "executables": {
                    "windows": [
                        "C:\\Program Files\\Adobe\\Adobe Photoshop 2021\\Photoshop.exe"
                    ],
                    "darwin": [],
                    "linux": []
                },
                "arguments": {
                    "windows": [],
                    "darwin": [],
                    "linux": []
                },
                "environment": {}
            }
        }
    },
    "aftereffects": {
        "enabled": true,
        "label": "AfterEffects",
        "icon": "{}/app_icons/aftereffects.png",
        "host_name": "aftereffects",
        "environment": {
            "AVALON_AFTEREFFECTS_WORKFILES_ON_LAUNCH": "1",
            "OPENPYPE_LOG_NO_COLORS": "Yes",
            "WEBSOCKET_URL": "ws://localhost:8097/ws/",
            "WORKFILES_SAVE_AS": "Yes"
        },
        "variants": {
            "2020": {
                "enabled": true,
                "variant_label": "2020",
                "use_python_2": false,
                "executables": {
                    "windows": [
                        ""
                    ],
                    "darwin": [],
                    "linux": []
                },
                "arguments": {
                    "windows": [],
                    "darwin": [],
                    "linux": []
                },
                "environment": {}
            },
            "2021": {
                "enabled": true,
                "variant_label": "2021",
                "use_python_2": false,
                "executables": {
                    "windows": [
                        "C:\\Program Files\\Adobe\\Adobe After Effects 2021\\Support Files\\AfterFX.exe"
                    ],
                    "darwin": [],
                    "linux": []
                },
                "arguments": {
                    "windows": [],
                    "darwin": [],
                    "linux": []
                },
                "environment": {}
            }
        }
    },
    "celaction": {
        "enabled": true,
        "label": "CelAction 2D",
        "icon": "app_icons/celaction.png",
        "host_name": "celaction",
        "environment": {
            "CELACTION_TEMPLATE": "{OPENPYPE_REPOS_ROOT}/openpype/hosts/celaction/celaction_template_scene.scn"
        },
        "variants": {
            "local": {
                "enabled": true,
                "variant_label": "Local",
                "use_python_2": false,
                "executables": {
                    "windows": [],
                    "darwin": [],
                    "linux": []
                },
                "arguments": {
                    "windows": [],
                    "darwin": [],
                    "linux": []
                },
                "environment": {}
            }
        }
    },
    "unreal": {
        "enabled": true,
        "label": "Unreal Editor",
        "icon": "{}/app_icons/ue4.png'",
        "host_name": "unreal",
        "environment": {
            "AVALON_UNREAL_PLUGIN": "{OPENPYPE_REPOS_ROOT}/repos/avalon-unreal-integration",
            "OPENPYPE_LOG_NO_COLORS": "True"
        },
        "variants": {
<<<<<<< HEAD
            "4-24": {
                "use_python_2": true,
=======
            "4-26": {
>>>>>>> 15e3663a
                "executables": {
                    "windows": [],
                    "darwin": [],
                    "linux": []
                },
                "arguments": {
                    "windows": [],
                    "darwin": [],
                    "linux": []
                },
                "environment": {}
            }
        }
    },
    "shell": {
        "enabled": true,
        "environment": {},
        "variants": {
            "python_3-7": {
                "use_python_2": true,
                "executables": {
                    "windows": [],
                    "darwin": [],
                    "linux": []
                },
                "arguments": {
                    "windows": [],
                    "darwin": [],
                    "linux": []
                },
                "environment": {}
            },
            "python_2-7": {
                "use_python_2": true,
                "executables": {
                    "windows": [],
                    "darwin": [],
                    "linux": []
                },
                "arguments": {
                    "windows": [],
                    "darwin": [],
                    "linux": []
                },
                "environment": {}
            },
            "terminal": {
                "use_python_2": true,
                "executables": {
                    "windows": [],
                    "darwin": [],
                    "linux": []
                },
                "arguments": {
                    "windows": [],
                    "darwin": [],
                    "linux": []
                },
                "environment": {}
            },
            "__dynamic_keys_labels__": {
                "python_3-7": "Python 3.7",
                "python_2-7": "Python 2.7"
            }
        }
    },
    "djvview": {
        "enabled": true,
        "label": "DJV View",
        "icon": "{}/app_icons/djvView.png",
        "host_name": "",
        "environment": {},
        "variants": {
            "1-1": {
                "use_python_2": false,
                "executables": {
                    "windows": [],
                    "darwin": [],
                    "linux": []
                },
                "arguments": {
                    "windows": [],
                    "darwin": [],
                    "linux": []
                },
                "environment": {}
            },
            "__dynamic_keys_labels__": {
                "1-1": "1.1"
            }
        }
    }
}<|MERGE_RESOLUTION|>--- conflicted
+++ resolved
@@ -1164,12 +1164,7 @@
             "OPENPYPE_LOG_NO_COLORS": "True"
         },
         "variants": {
-<<<<<<< HEAD
-            "4-24": {
-                "use_python_2": true,
-=======
             "4-26": {
->>>>>>> 15e3663a
                 "executables": {
                     "windows": [],
                     "darwin": [],
