{
    "workfile_builder": {
        "create_first_version": false,
        "custom_templates": []
    },
    "publish": {
<<<<<<< HEAD
        "ValidateLinkedVersion": {
=======
        "ValidateCameraZeroKeyframe": {
>>>>>>> 5dfd92d3
            "enabled": true,
            "optional": true,
            "active": true
        },
<<<<<<< HEAD
        "ValidateLinkedData": {
=======
        "ValidateMeshHasUvs": {
>>>>>>> 5dfd92d3
            "enabled": true,
            "optional": true,
            "active": true
        },
<<<<<<< HEAD
        "ExtractBlend": {
            "enabled": true,
            "optional": true,
            "active": true,
            "pack_images": true
        },
        "ExtractBlendAnimation": {
            "enabled": true,
            "optional": true,
            "active": true
        },
        "ExtractCamera": {
            "enabled": true,
            "optional": true,
            "active": true
=======
        "ValidateMeshNoNegativeScale": {
            "enabled": true,
            "optional": false,
            "active": true
        },
        "ValidateTransformZero": {
            "enabled": true,
            "optional": false,
            "active": true
        },
        "ExtractBlend": {
            "enabled": true,
            "optional": true,
            "active": true,
            "families": [
                "model",
                "camera",
                "rig",
                "action",
                "layout"
            ]
>>>>>>> 5dfd92d3
        },
        "ExtractFBX": {
            "enabled": true,
            "optional": true,
<<<<<<< HEAD
            "active": true,
            "scale_length": 0
        },
        "ExtractAnimationFBX": {
            "enabled": true,
            "optional": true,
            "active": true
        },
        "ExtractABC": {
=======
            "active": false
        },
        "ExtractABC": {
            "enabled": true,
            "optional": true,
            "active": false
        },
        "ExtractBlendAnimation": {
>>>>>>> 5dfd92d3
            "enabled": true,
            "optional": true,
            "active": true
        },
<<<<<<< HEAD
        "ExtractLayout": {
            "enabled": true,
            "optional": true,
            "active": true
        },
        "ExtractThumbnail": {
            "enabled": true,
            "optional": true,
            "active": true,
            "presets": {
                "model": {
                    "image_settings": {
                        "file_format": "JPEG",
                        "color_mode": "RGB",
                        "quality": 100
                    },
                    "display_options": {
                        "shading": {
                            "light": "STUDIO",
                            "studio_light": "Default",
                            "type": "SOLID",
                            "color_type": "OBJECT",
                            "show_xray": false,
                            "show_shadows": false,
                            "show_cavity": true
                        },
                        "overlay": {
                            "show_overlays": false
                        }
                    }
                },
                "rig": {
                    "image_settings": {
                        "file_format": "JPEG",
                        "color_mode": "RGB",
                        "quality": 100
                    },
                    "display_options": {
                        "shading": {
                            "light": "STUDIO",
                            "studio_light": "Default",
                            "type": "SOLID",
                            "color_type": "OBJECT",
                            "show_xray": true,
                            "show_shadows": false,
                            "show_cavity": false
                        },
                        "overlay": {
                            "show_overlays": true,
                            "show_ortho_grid": false,
                            "show_floor": false,
                            "show_axis_x": false,
                            "show_axis_y": false,
                            "show_axis_z": false,
                            "show_text": false,
                            "show_stats": false,
                            "show_cursor": false,
                            "show_annotation": false,
                            "show_extras": false,
                            "show_relationship_lines": false,
                            "show_outline_selected": false,
                            "show_motion_paths": false,
                            "show_object_origins": false,
                            "show_bones": true
                        }
                    }
                }
            }
        },
        "ExtractPlayblast": {
            "enabled": true,
            "optional": true,
            "active": true,
            "presets": {
                "default": {
                    "image_settings": {
                        "file_format": "PNG",
                        "color_mode": "RGB",
                        "color_depth": "8",
                        "compression": 15
                    },
                    "display_options": {
                        "shading": {
                            "type": "MATERIAL",
                            "render_pass": "COMBINED"
                        },
                        "overlay": {
                            "show_overlays": false
                        }
                    }
                }
            }
=======
        "ExtractAnimationFBX": {
            "enabled": true,
            "optional": true,
            "active": false
        },
        "ExtractCamera": {
            "enabled": true,
            "optional": true,
            "active": true
        },
        "ExtractLayout": {
            "enabled": true,
            "optional": true,
            "active": false
>>>>>>> 5dfd92d3
        }
    }
}<|MERGE_RESOLUTION|>--- conflicted
+++ resolved
@@ -4,41 +4,16 @@
         "custom_templates": []
     },
     "publish": {
-<<<<<<< HEAD
-        "ValidateLinkedVersion": {
-=======
         "ValidateCameraZeroKeyframe": {
->>>>>>> 5dfd92d3
             "enabled": true,
             "optional": true,
             "active": true
         },
-<<<<<<< HEAD
-        "ValidateLinkedData": {
-=======
         "ValidateMeshHasUvs": {
->>>>>>> 5dfd92d3
             "enabled": true,
             "optional": true,
             "active": true
         },
-<<<<<<< HEAD
-        "ExtractBlend": {
-            "enabled": true,
-            "optional": true,
-            "active": true,
-            "pack_images": true
-        },
-        "ExtractBlendAnimation": {
-            "enabled": true,
-            "optional": true,
-            "active": true
-        },
-        "ExtractCamera": {
-            "enabled": true,
-            "optional": true,
-            "active": true
-=======
         "ValidateMeshNoNegativeScale": {
             "enabled": true,
             "optional": false,
@@ -60,22 +35,10 @@
                 "action",
                 "layout"
             ]
->>>>>>> 5dfd92d3
         },
         "ExtractFBX": {
             "enabled": true,
             "optional": true,
-<<<<<<< HEAD
-            "active": true,
-            "scale_length": 0
-        },
-        "ExtractAnimationFBX": {
-            "enabled": true,
-            "optional": true,
-            "active": true
-        },
-        "ExtractABC": {
-=======
             "active": false
         },
         "ExtractABC": {
@@ -84,17 +47,25 @@
             "active": false
         },
         "ExtractBlendAnimation": {
->>>>>>> 5dfd92d3
             "enabled": true,
             "optional": true,
             "active": true
         },
-<<<<<<< HEAD
-        "ExtractLayout": {
+        "ExtractAnimationFBX": {
+            "enabled": true,
+            "optional": true,
+            "active": false
+        },
+        "ExtractCamera": {
             "enabled": true,
             "optional": true,
             "active": true
         },
+        "ExtractLayout": {
+            "enabled": true,
+            "optional": true,
+            "active": false
+        }
         "ExtractThumbnail": {
             "enabled": true,
             "optional": true,
@@ -182,22 +153,6 @@
                     }
                 }
             }
-=======
-        "ExtractAnimationFBX": {
-            "enabled": true,
-            "optional": true,
-            "active": false
-        },
-        "ExtractCamera": {
-            "enabled": true,
-            "optional": true,
-            "active": true
-        },
-        "ExtractLayout": {
-            "enabled": true,
-            "optional": true,
-            "active": false
->>>>>>> 5dfd92d3
         }
     }
 }