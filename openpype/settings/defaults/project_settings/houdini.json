{
    "general": {
        "add_self_publish_button": false,
        "update_houdini_var_context": {
            "enabled": true,
            "houdini_vars":[
                {
                    "var": "JOB",
                    "value": "{root[work]}/{project[name]}/{hierarchy}/{asset}/work/{task[name]}",
                    "is_directory": true
                }
            ]
        }
    },
    "imageio": {
        "activate_host_color_management": true,
        "ocio_config": {
            "override_global_config": false,
            "filepath": []
        },
        "file_rules": {
            "activate_host_rules": false,
            "rules": {}
        }
    },
    "shelves": [],
    "create": {
        "CreateAlembicCamera": {
            "enabled": true,
            "default_variants": [
                "Main"
            ]
        },
        "CreateArnoldAss": {
            "enabled": true,
            "default_variants": [
                "Main"
            ],
            "ext": ".ass"
        },
        "CreateArnoldRop": {
            "enabled": true,
            "default_variants": [
                "Main"
            ]
        },
        "CreateCompositeSequence": {
            "enabled": true,
            "default_variants": [
                "Main"
            ]
        },
        "CreateHDA": {
            "enabled": true,
            "default_variants": [
                "Main"
            ]
        },
        "CreateKarmaROP": {
            "enabled": true,
            "default_variants": [
                "Main"
            ]
        },
        "CreateMantraROP": {
            "enabled": true,
            "default_variants": [
                "Main"
            ]
        },
        "CreatePointCache": {
            "enabled": true,
            "default_variants": [
                "Main"
            ]
        },
        "CreateBGEO": {
            "enabled": true,
            "default_variants": [
                "Main"
            ]
        },
        "CreateRedshiftProxy": {
            "enabled": true,
            "default_variants": [
                "Main"
            ]
        },
        "CreateRedshiftROP": {
            "enabled": true,
            "default_variants": [
                "Main"
            ]
        },
        "CreateReview": {
            "enabled": true,
            "default_variants": [
                "Main"
            ]
        },
        "CreateStaticMesh": {
            "enabled": true,
            "default_variants": [
                "Main"
            ],
            "static_mesh_prefix": "S",
            "collision_prefixes": [
                "UBX",
                "UCP",
                "USP",
                "UCX"
            ]
        },
        "CreateUSD": {
            "enabled": true,
            "default_variants": [
                "Main"
            ]
        },
        "CreateUSDRender": {
            "enabled": true,
            "default_variants": [
                "Main"
            ]
        },
        "CreateVDBCache": {
            "enabled": true,
            "default_variants": [
                "Main"
            ]
        },
        "CreateVrayROP": {
            "enabled": true,
            "default_variants": [
                "Main"
            ]
        }
    },
    "publish": {
<<<<<<< HEAD
        "CollectChunkSize": {
            "enabled": true,
            "optional": true,
            "chunk_size": 999999
        },
        "ValidateWorkfilePaths": {
            "enabled": true,
            "optional": true,
            "node_types": [
                "file",
                "alembic"
            ],
            "prohibited_vars": [
                "$HIP",
                "$JOB"
            ]
=======
        "CollectAssetHandles": {
            "use_asset_handles": true
>>>>>>> 83e53197
        },
        "ValidateContainers": {
            "enabled": true,
            "optional": true,
            "active": true
        },
        "ValidateMeshIsStatic": {
            "enabled": true,
            "optional": true,
            "active": true
        },
        "ValidateReviewColorspace": {
            "enabled": true,
            "optional": true,
            "active": true
        },
        "ValidateSubsetName": {
            "enabled": true,
            "optional": true,
            "active": true
        },
        "ValidateUnrealStaticMeshName": {
            "enabled": false,
            "optional": true,
            "active": true
        },
        "ValidateWorkfilePaths": {
            "enabled": true,
            "optional": true,
            "node_types": [
                "file",
                "alembic"
            ],
            "prohibited_vars": [
                "$HIP",
                "$JOB"
            ]
        }
    }
}<|MERGE_RESOLUTION|>--- conflicted
+++ resolved
@@ -137,27 +137,13 @@
         }
     },
     "publish": {
-<<<<<<< HEAD
         "CollectChunkSize": {
             "enabled": true,
             "optional": true,
             "chunk_size": 999999
         },
-        "ValidateWorkfilePaths": {
-            "enabled": true,
-            "optional": true,
-            "node_types": [
-                "file",
-                "alembic"
-            ],
-            "prohibited_vars": [
-                "$HIP",
-                "$JOB"
-            ]
-=======
         "CollectAssetHandles": {
             "use_asset_handles": true
->>>>>>> 83e53197
         },
         "ValidateContainers": {
             "enabled": true,
