--- conflicted
+++ resolved
@@ -34,7 +34,9 @@
         aovs = RenderProducts().get_aovs(instance.name)
         files_by_aov.update(aovs)
 
-<<<<<<< HEAD
+        camera = rt.viewport.GetCamera()
+        instance.data["cameras"] = [camera.name] if camera else None        # noqa
+
         if instance.data.get("multiCamera"):
             cameras = instance.data.get("members")
             if not cameras:
@@ -56,10 +58,6 @@
             aovs = RenderProducts().get_multiple_aovs(
                 outputs, sel_cam)
             files_by_aov.update(aovs)
-=======
-        camera = rt.viewport.GetCamera()
-        instance.data["cameras"] = [camera.name] if camera else None        # noqa
->>>>>>> 8aee7d0c
 
         if "expectedFiles" not in instance.data:
             instance.data["expectedFiles"] = list()
