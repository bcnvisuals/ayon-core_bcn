"""Standalone helper functions"""

import os
import sys
import platform
import uuid
import re

import json
import logging
import contextlib
from collections import OrderedDict, defaultdict
from math import ceil
from six import string_types

from maya import cmds, mel
from maya.api import OpenMaya

from openpype.client import (
    get_project,
    get_asset_by_name,
    get_subsets,
    get_last_versions,
    get_representation_by_name
)
from openpype.settings import get_project_settings
from openpype.pipeline import (
    legacy_io,
    discover_loader_plugins,
    loaders_from_representation,
    get_representation_path,
    load_container,
    registered_host,
)
from openpype.pipeline.create import (
    legacy_create,
    get_legacy_creator_by_name,
)
from openpype.pipeline.context_tools import (
    get_current_asset_name,
    get_current_project_asset,
    get_current_project_name,
    get_current_task_name
)
from openpype.lib.profiles_filtering import filter_profiles


self = sys.modules[__name__]
self._parent = None

log = logging.getLogger(__name__)

IS_HEADLESS = not hasattr(cmds, "about") or cmds.about(batch=True)
ATTRIBUTE_DICT = {"int": {"attributeType": "long"},
                  "str": {"dataType": "string"},
                  "unicode": {"dataType": "string"},
                  "float": {"attributeType": "double"},
                  "bool": {"attributeType": "bool"}}

SHAPE_ATTRS = {"castsShadows",
               "receiveShadows",
               "motionBlur",
               "primaryVisibility",
               "smoothShading",
               "visibleInReflections",
               "visibleInRefractions",
               "doubleSided",
               "opposite"}

RENDER_ATTRS = {"vray": {
    "node": "vraySettings",
    "prefix": "fileNamePrefix",
    "padding": "fileNamePadding",
    "ext": "imageFormatStr"
},
    "default": {
    "node": "defaultRenderGlobals",
    "prefix": "imageFilePrefix",
    "padding": "extensionPadding"
}
}


DEFAULT_MATRIX = [1.0, 0.0, 0.0, 0.0,
                  0.0, 1.0, 0.0, 0.0,
                  0.0, 0.0, 1.0, 0.0,
                  0.0, 0.0, 0.0, 1.0]

# The maya alembic export types
_alembic_options = {
    "startFrame": float,
    "endFrame": float,
    "frameRange": str,  # "start end"; overrides startFrame & endFrame
    "eulerFilter": bool,
    "frameRelativeSample": float,
    "noNormals": bool,
    "renderableOnly": bool,
    "step": float,
    "stripNamespaces": bool,
    "uvWrite": bool,
    "wholeFrameGeo": bool,
    "worldSpace": bool,
    "writeVisibility": bool,
    "writeColorSets": bool,
    "writeFaceSets": bool,
    "writeCreases": bool,  # Maya 2015 Ext1+
    "writeUVSets": bool,   # Maya 2017+
    "dataFormat": str,
    "root": (list, tuple),
    "attr": (list, tuple),
    "attrPrefix": (list, tuple),
    "userAttr": (list, tuple),
    "melPerFrameCallback": str,
    "melPostJobCallback": str,
    "pythonPerFrameCallback": str,
    "pythonPostJobCallback": str,
    "selection": bool
}

INT_FPS = {15, 24, 25, 30, 48, 50, 60, 44100, 48000}
FLOAT_FPS = {23.98, 23.976, 29.97, 47.952, 59.94}

RENDERLIKE_INSTANCE_FAMILIES = ["rendering", "vrayscene"]

DISPLAY_LIGHTS_VALUES = [
    "project_settings", "default", "all", "selected", "flat", "none"
]
DISPLAY_LIGHTS_LABELS = [
    "Use Project Settings",
    "Default Lighting",
    "All Lights",
    "Selected Lights",
    "Flat Lighting",
    "No Lights"
]


def get_main_window():
    """Acquire Maya's main window"""
    from qtpy import QtWidgets

    if self._parent is None:
        self._parent = {
            widget.objectName(): widget
            for widget in QtWidgets.QApplication.topLevelWidgets()
        }["MayaWindow"]
    return self._parent


@contextlib.contextmanager
def suspended_refresh(suspend=True):
    """Suspend viewport refreshes

    cmds.ogs(pause=True) is a toggle so we cant pass False.
    """
    original_state = cmds.ogs(query=True, pause=True)
    try:
        if suspend and not original_state:
            cmds.ogs(pause=True)
        yield
    finally:
        if suspend and not original_state:
            cmds.ogs(pause=True)


@contextlib.contextmanager
def maintained_selection():
    """Maintain selection during context

    Example:
        >>> scene = cmds.file(new=True, force=True)
        >>> node = cmds.createNode("transform", name="Test")
        >>> cmds.select("persp")
        >>> with maintained_selection():
        ...     cmds.select("Test", replace=True)
        >>> "Test" in cmds.ls(selection=True)
        False

    """

    previous_selection = cmds.ls(selection=True)
    try:
        yield
    finally:
        if previous_selection:
            cmds.select(previous_selection,
                        replace=True,
                        noExpand=True)
        else:
            cmds.select(clear=True)


def unique_namespace(namespace, format="%02d", prefix="", suffix=""):
    """Return unique namespace

    Arguments:
        namespace (str): Name of namespace to consider
        format (str, optional): Formatting of the given iteration number
        suffix (str, optional): Only consider namespaces with this suffix.

    >>> unique_namespace("bar")
    # bar01
    >>> unique_namespace(":hello")
    # :hello01
    >>> unique_namespace("bar:", suffix="_NS")
    # bar01_NS:

    """

    def current_namespace():
        current = cmds.namespaceInfo(currentNamespace=True,
                                     absoluteName=True)
        # When inside a namespace Maya adds no trailing :
        if not current.endswith(":"):
            current += ":"
        return current

    # Always check against the absolute namespace root
    # There's no clash with :x if we're defining namespace :a:x
    ROOT = ":" if namespace.startswith(":") else current_namespace()

    # Strip trailing `:` tokens since we might want to add a suffix
    start = ":" if namespace.startswith(":") else ""
    end = ":" if namespace.endswith(":") else ""
    namespace = namespace.strip(":")
    if ":" in namespace:
        # Split off any nesting that we don't uniqify anyway.
        parents, namespace = namespace.rsplit(":", 1)
        start += parents + ":"
        ROOT += start

    def exists(n):
        # Check for clash with nodes and namespaces
        fullpath = ROOT + n
        return cmds.objExists(fullpath) or cmds.namespace(exists=fullpath)

    iteration = 1
    while True:
        nr_namespace = namespace + format % iteration
        unique = prefix + nr_namespace + suffix

        if not exists(unique):
            return start + unique + end

        iteration += 1


def read(node):
    """Return user-defined attributes from `node`"""

    data = dict()

    for attr in cmds.listAttr(node, userDefined=True) or list():
        try:
            value = cmds.getAttr(node + "." + attr, asString=True)

        except RuntimeError:
            # For Message type attribute or others that have connections,
            # take source node name as value.
            source = cmds.listConnections(node + "." + attr,
                                          source=True,
                                          destination=False)
            source = cmds.ls(source, long=True) or [None]
            value = source[0]

        except ValueError:
            # Some attributes cannot be read directly,
            # such as mesh and color attributes. These
            # are considered non-essential to this
            # particular publishing pipeline.
            value = None

        data[attr] = value

    return data


def matrix_equals(a, b, tolerance=1e-10):
    """
    Compares two matrices with an imperfection tolerance

    Args:
        a (list, tuple): the matrix to check
        b (list, tuple): the matrix to check against
        tolerance (float): the precision of the differences

    Returns:
        bool : True or False

    """
    if not all(abs(x - y) < tolerance for x, y in zip(a, b)):
        return False
    return True


def float_round(num, places=0, direction=ceil):
    return direction(num * (10**places)) / float(10**places)


def pairwise(iterable):
    """s -> (s0,s1), (s2,s3), (s4, s5), ..."""
    from six.moves import zip

    a = iter(iterable)
    return zip(a, a)


def collect_animation_data(fps=False):
    """Get the basic animation data

    Returns:
        OrderedDict

    """

    # get scene values as defaults
    frame_start = cmds.playbackOptions(query=True, minTime=True)
    frame_end = cmds.playbackOptions(query=True, maxTime=True)
    handle_start = cmds.playbackOptions(query=True, animationStartTime=True)
    handle_end = cmds.playbackOptions(query=True, animationEndTime=True)

    handle_start = frame_start - handle_start
    handle_end = handle_end - frame_end

    # build attributes
    data = OrderedDict()
    data["frameStart"] = frame_start
    data["frameEnd"] = frame_end
    data["handleStart"] = handle_start
    data["handleEnd"] = handle_end
    data["step"] = 1.0

    if fps:
        data["fps"] = mel.eval('currentTimeUnitToFPS()')

    return data


def imprint(node, data):
    """Write `data` to `node` as userDefined attributes

    Arguments:
        node (str): Long name of node
        data (dict): Dictionary of key/value pairs

    Example:
        >>> from maya import cmds
        >>> def compute():
        ...   return 6
        ...
        >>> cube, generator = cmds.polyCube()
        >>> imprint(cube, {
        ...   "regularString": "myFamily",
        ...   "computedValue": lambda: compute()
        ... })
        ...
        >>> cmds.getAttr(cube + ".computedValue")
        6

    """

    for key, value in data.items():

        if callable(value):
            # Support values evaluated at imprint
            value = value()

        if isinstance(value, bool):
            add_type = {"attributeType": "bool"}
            set_type = {"keyable": False, "channelBox": True}
        elif isinstance(value, string_types):
            add_type = {"dataType": "string"}
            set_type = {"type": "string"}
        elif isinstance(value, int):
            add_type = {"attributeType": "long"}
            set_type = {"keyable": False, "channelBox": True}
        elif isinstance(value, float):
            add_type = {"attributeType": "double"}
            set_type = {"keyable": False, "channelBox": True}
        elif isinstance(value, (list, tuple)):
            add_type = {"attributeType": "enum", "enumName": ":".join(value)}
            set_type = {"keyable": False, "channelBox": True}
            value = 0  # enum default
        else:
            raise TypeError("Unsupported type: %r" % type(value))

        cmds.addAttr(node, longName=key, **add_type)
        cmds.setAttr(node + "." + key, value, **set_type)


def lsattr(attr, value=None):
    """Return nodes matching `key` and `value`

    Arguments:
        attr (str): Name of Maya attribute
        value (object, optional): Value of attribute. If none
            is provided, return all nodes with this attribute.

    Example:
        >> lsattr("id", "myId")
        ["myNode"]
        >> lsattr("id")
        ["myNode", "myOtherNode"]

    """

    if value is None:
        return cmds.ls("*.%s" % attr,
                       recursive=True,
                       objectsOnly=True,
                       long=True)
    return lsattrs({attr: value})


def lsattrs(attrs):
    """Return nodes with the given attribute(s).

    Arguments:
        attrs (dict): Name and value pairs of expected matches

    Example:
        >> # Return nodes with an `age` of five.
        >> lsattr({"age": "five"})
        >> # Return nodes with both `age` and `color` of five and blue.
        >> lsattr({"age": "five", "color": "blue"})

    Return:
         list: matching nodes.

    """

    dep_fn = OpenMaya.MFnDependencyNode()
    dag_fn = OpenMaya.MFnDagNode()
    selection_list = OpenMaya.MSelectionList()

    first_attr = next(iter(attrs))

    try:
        selection_list.add("*.{0}".format(first_attr),
                           searchChildNamespaces=True)
    except RuntimeError as exc:
        if str(exc).endswith("Object does not exist"):
            return []

    matches = set()
    for i in range(selection_list.length()):
        node = selection_list.getDependNode(i)
        if node.hasFn(OpenMaya.MFn.kDagNode):
            fn_node = dag_fn.setObject(node)
            full_path_names = [path.fullPathName()
                               for path in fn_node.getAllPaths()]
        else:
            fn_node = dep_fn.setObject(node)
            full_path_names = [fn_node.name()]

        for attr in attrs:
            try:
                plug = fn_node.findPlug(attr, True)
                if plug.asString() != attrs[attr]:
                    break
            except RuntimeError:
                break
        else:
            matches.update(full_path_names)

    return list(matches)


@contextlib.contextmanager
def attribute_values(attr_values):
    """Remaps node attributes to values during context.

    Arguments:
        attr_values (dict): Dictionary with (attr, value)

    """

    original = [(attr, cmds.getAttr(attr)) for attr in attr_values]
    try:
        for attr, value in attr_values.items():
            if isinstance(value, string_types):
                cmds.setAttr(attr, value, type="string")
            else:
                cmds.setAttr(attr, value)
        yield
    finally:
        for attr, value in original:
            if isinstance(value, string_types):
                cmds.setAttr(attr, value, type="string")
            elif value is None and cmds.getAttr(attr, type=True) == "string":
                # In some cases the maya.cmds.getAttr command returns None
                # for string attributes but this value cannot assigned.
                # Note: After setting it once to "" it will then return ""
                #       instead of None. So this would only happen once.
                cmds.setAttr(attr, "", type="string")
            else:
                cmds.setAttr(attr, value)


@contextlib.contextmanager
def keytangent_default(in_tangent_type='auto',
                       out_tangent_type='auto'):
    """Set the default keyTangent for new keys during this context"""

    original_itt = cmds.keyTangent(query=True, g=True, itt=True)[0]
    original_ott = cmds.keyTangent(query=True, g=True, ott=True)[0]
    cmds.keyTangent(g=True, itt=in_tangent_type)
    cmds.keyTangent(g=True, ott=out_tangent_type)
    try:
        yield
    finally:
        cmds.keyTangent(g=True, itt=original_itt)
        cmds.keyTangent(g=True, ott=original_ott)


@contextlib.contextmanager
def undo_chunk():
    """Open a undo chunk during context."""

    try:
        cmds.undoInfo(openChunk=True)
        yield
    finally:
        cmds.undoInfo(closeChunk=True)


@contextlib.contextmanager
def evaluation(mode="off"):
    """Set the evaluation manager during context.

    Arguments:
        mode (str): The mode to apply during context.
            "off": The standard DG evaluation (stable)
            "serial": A serial DG evaluation
            "parallel": The Maya 2016+ parallel evaluation

    """

    original = cmds.evaluationManager(query=True, mode=1)[0]
    try:
        cmds.evaluationManager(mode=mode)
        yield
    finally:
        cmds.evaluationManager(mode=original)


@contextlib.contextmanager
def empty_sets(sets, force=False):
    """Remove all members of the sets during the context"""

    assert isinstance(sets, (list, tuple))

    original = dict()
    original_connections = []

    # Store original state
    for obj_set in sets:
        members = cmds.sets(obj_set, query=True)
        original[obj_set] = members

    try:
        for obj_set in sets:
            cmds.sets(clear=obj_set)
            if force:
                # Break all connections if force is enabled, this way we
                # prevent Maya from exporting any reference nodes which are
                # connected with placeHolder[x] attributes
                plug = "%s.dagSetMembers" % obj_set
                connections = cmds.listConnections(plug,
                                                   source=True,
                                                   destination=False,
                                                   plugs=True,
                                                   connections=True) or []
                original_connections.extend(connections)
                for dest, src in pairwise(connections):
                    cmds.disconnectAttr(src, dest)
        yield
    finally:

        for dest, src in pairwise(original_connections):
            cmds.connectAttr(src, dest)

        # Restore original members
        _iteritems = getattr(original, "iteritems", original.items)
        for origin_set, members in _iteritems():
            cmds.sets(members, forceElement=origin_set)


@contextlib.contextmanager
def renderlayer(layer):
    """Set the renderlayer during the context

    Arguments:
        layer (str): Name of layer to switch to.

    """

    original = cmds.editRenderLayerGlobals(query=True,
                                           currentRenderLayer=True)

    try:
        cmds.editRenderLayerGlobals(currentRenderLayer=layer)
        yield
    finally:
        cmds.editRenderLayerGlobals(currentRenderLayer=original)


class delete_after(object):
    """Context Manager that will delete collected nodes after exit.

    This allows to ensure the nodes added to the context are deleted
    afterwards. This is useful if you want to ensure nodes are deleted
    even if an error is raised.

    Examples:
        with delete_after() as delete_bin:
            cube = maya.cmds.polyCube()
            delete_bin.extend(cube)
            # cube exists
        # cube deleted

    """

    def __init__(self, nodes=None):

        self._nodes = list()

        if nodes:
            self.extend(nodes)

    def append(self, node):
        self._nodes.append(node)

    def extend(self, nodes):
        self._nodes.extend(nodes)

    def __iter__(self):
        return iter(self._nodes)

    def __enter__(self):
        return self

    def __exit__(self, type, value, traceback):
        if self._nodes:
            cmds.delete(self._nodes)


def get_current_renderlayer():
    return cmds.editRenderLayerGlobals(query=True, currentRenderLayer=True)


def get_renderer(layer):
    with renderlayer(layer):
        return cmds.getAttr("defaultRenderGlobals.currentRenderer")


@contextlib.contextmanager
def no_undo(flush=False):
    """Disable the undo queue during the context

    Arguments:
        flush (bool): When True the undo queue will be emptied when returning
            from the context losing all undo history. Defaults to False.

    """
    original = cmds.undoInfo(query=True, state=True)
    keyword = 'state' if flush else 'stateWithoutFlush'

    try:
        cmds.undoInfo(**{keyword: False})
        yield
    finally:
        cmds.undoInfo(**{keyword: original})


def get_shader_assignments_from_shapes(shapes, components=True):
    """Return the shape assignment per related shading engines.

    Returns a dictionary where the keys are shadingGroups and the values are
    lists of assigned shapes or shape-components.

    Since `maya.cmds.sets` returns shader members on the shapes as components
    on the transform we correct that in this method too.

    For the 'shapes' this will return a dictionary like:
        {
            "shadingEngineX": ["nodeX", "nodeY"],
            "shadingEngineY": ["nodeA", "nodeB"]
        }

    Args:
        shapes (list): The shapes to collect the assignments for.
        components (bool): Whether to include the component assignments.

    Returns:
        dict: The {shadingEngine: shapes} relationships

    """

    shapes = cmds.ls(shapes,
                     long=True,
                     shapes=True,
                     objectsOnly=True)
    if not shapes:
        return {}

    # Collect shading engines and their shapes
    assignments = defaultdict(list)
    for shape in shapes:

        # Get unique shading groups for the shape
        shading_groups = cmds.listConnections(shape,
                                              source=False,
                                              destination=True,
                                              plugs=False,
                                              connections=False,
                                              type="shadingEngine") or []
        shading_groups = list(set(shading_groups))
        for shading_group in shading_groups:
            assignments[shading_group].append(shape)

    if components:
        # Note: Components returned from maya.cmds.sets are "listed" as if
        # being assigned to the transform like: pCube1.f[0] as opposed
        # to pCubeShape1.f[0] so we correct that here too.

        # Build a mapping from parent to shapes to include in lookup.
        transforms = {shape.rsplit("|", 1)[0]: shape for shape in shapes}
        lookup = set(shapes) | set(transforms.keys())

        component_assignments = defaultdict(list)
        for shading_group in assignments.keys():
            members = cmds.ls(cmds.sets(shading_group, query=True), long=True)
            for member in members:

                node = member.split(".", 1)[0]
                if node not in lookup:
                    continue

                # Component
                if "." in member:

                    # Fix transform to shape as shaders are assigned to shapes
                    if node in transforms:
                        shape = transforms[node]
                        component = member.split(".", 1)[1]
                        member = "{0}.{1}".format(shape, component)

                component_assignments[shading_group].append(member)
        assignments = component_assignments

    return dict(assignments)


@contextlib.contextmanager
def shader(nodes, shadingEngine="initialShadingGroup"):
    """Assign a shader to nodes during the context"""

    shapes = cmds.ls(nodes, dag=1, objectsOnly=1, shapes=1, long=1)
    original = get_shader_assignments_from_shapes(shapes)

    try:
        # Assign override shader
        if shapes:
            cmds.sets(shapes, edit=True, forceElement=shadingEngine)
        yield
    finally:

        # Assign original shaders
        for sg, members in original.items():
            if members:
                cmds.sets(members, edit=True, forceElement=sg)


@contextlib.contextmanager
def displaySmoothness(nodes,
                      divisionsU=0,
                      divisionsV=0,
                      pointsWire=4,
                      pointsShaded=1,
                      polygonObject=1):
    """Set the displaySmoothness during the context"""

    # Ensure only non-intermediate shapes
    nodes = cmds.ls(nodes,
                    dag=1,
                    shapes=1,
                    long=1,
                    noIntermediate=True)

    def parse(node):
        """Parse the current state of a node"""
        state = {}
        for key in ["divisionsU",
                    "divisionsV",
                    "pointsWire",
                    "pointsShaded",
                    "polygonObject"]:
            value = cmds.displaySmoothness(node, query=1, **{key: True})
            if value is not None:
                state[key] = value[0]
        return state

    originals = dict((node, parse(node)) for node in nodes)

    try:
        # Apply current state
        cmds.displaySmoothness(nodes,
                               divisionsU=divisionsU,
                               divisionsV=divisionsV,
                               pointsWire=pointsWire,
                               pointsShaded=pointsShaded,
                               polygonObject=polygonObject)
        yield
    finally:
        # Revert state
        _iteritems = getattr(originals, "iteritems", originals.items)
        for node, state in _iteritems():
            if state:
                cmds.displaySmoothness(node, **state)


@contextlib.contextmanager
def no_display_layers(nodes):
    """Ensure nodes are not in a displayLayer during context.

    Arguments:
        nodes (list): The nodes to remove from any display layer.

    """

    # Ensure long names
    nodes = cmds.ls(nodes, long=True)

    # Get the original state
    lookup = set(nodes)
    original = {}
    for layer in cmds.ls(type='displayLayer'):

        # Skip default layer
        if layer == "defaultLayer":
            continue

        members = cmds.editDisplayLayerMembers(layer,
                                               query=True,
                                               fullNames=True)
        if not members:
            continue
        members = set(members)

        included = lookup.intersection(members)
        if included:
            original[layer] = list(included)

    try:
        # Add all nodes to default layer
        cmds.editDisplayLayerMembers("defaultLayer", nodes, noRecurse=True)
        yield
    finally:
        # Restore original members
        _iteritems = getattr(original, "iteritems", original.items)
        for layer, members in _iteritems():
            cmds.editDisplayLayerMembers(layer, members, noRecurse=True)


@contextlib.contextmanager
def namespaced(namespace, new=True):
    """Work inside namespace during context

    Args:
        new (bool): When enabled this will rename the namespace to a unique
            namespace if the input namespace already exists.

    Yields:
        str: The namespace that is used during the context

    """
    original = cmds.namespaceInfo(cur=True, absoluteName=True)
    if new:
        namespace = unique_namespace(namespace)
        cmds.namespace(add=namespace)

    try:
        cmds.namespace(set=namespace)
        yield namespace
    finally:
        cmds.namespace(set=original)


@contextlib.contextmanager
def maintained_selection_api():
    """Maintain selection using the Maya Python API.

    Warning: This is *not* added to the undo stack.

    """
    original = OpenMaya.MGlobal.getActiveSelectionList()
    try:
        yield
    finally:
        OpenMaya.MGlobal.setActiveSelectionList(original)


@contextlib.contextmanager
def tool(context):
    """Set a tool context during the context manager.

    """
    original = cmds.currentCtx()
    try:
        cmds.setToolTo(context)
        yield
    finally:
        cmds.setToolTo(original)


def polyConstraint(components, *args, **kwargs):
    """Return the list of *components* with the constraints applied.

    A wrapper around Maya's `polySelectConstraint` to retrieve its results as
    a list without altering selections. For a list of possible constraints
    see `maya.cmds.polySelectConstraint` documentation.

    Arguments:
        components (list): List of components of polygon meshes

    Returns:
        list: The list of components filtered by the given constraints.

    """

    kwargs.pop('mode', None)

    with no_undo(flush=False):
        # Reverting selection to the original selection using
        # `maya.cmds.select` can be slow in rare cases where previously
        # `maya.cmds.polySelectConstraint` had set constrain to "All and Next"
        # and the "Random" setting was activated. To work around this we
        # revert to the original selection using the Maya API. This is safe
        # since we're not generating any undo change anyway.
        with tool("selectSuperContext"):
            # Selection can be very slow when in a manipulator mode.
            # So we force the selection context which is fast.
            with maintained_selection_api():
                # Apply constraint using mode=2 (current and next) so
                # it applies to the selection made before it; because just
                # a `maya.cmds.select()` call will not trigger the constraint.
                with reset_polySelectConstraint():
                    cmds.select(components, r=1, noExpand=True)
                    cmds.polySelectConstraint(*args, mode=2, **kwargs)
                    result = cmds.ls(selection=True)
                    cmds.select(clear=True)
                    return result


@contextlib.contextmanager
def reset_polySelectConstraint(reset=True):
    """Context during which the given polyConstraint settings are disabled.

    The original settings are restored after the context.

    """

    original = cmds.polySelectConstraint(query=True, stateString=True)

    try:
        if reset:
            # Ensure command is available in mel
            # This can happen when running standalone
            if not mel.eval("exists resetPolySelectConstraint"):
                mel.eval("source polygonConstraint")

            # Reset all parameters
            mel.eval("resetPolySelectConstraint;")
        cmds.polySelectConstraint(disable=True)
        yield
    finally:
        mel.eval(original)


def is_visible(node,
               displayLayer=True,
               intermediateObject=True,
               parentHidden=True,
               visibility=True):
    """Is `node` visible?

    Returns whether a node is hidden by one of the following methods:
    - The node exists (always checked)
    - The node must be a dagNode (always checked)
    - The node's visibility is off.
    - The node is set as intermediate Object.
    - The node is in a disabled displayLayer.
    - Whether any of its parent nodes is hidden.

    Roughly based on: http://ewertb.soundlinker.com/mel/mel.098.php

    Returns:
        bool: Whether the node is visible in the scene

    """

    # Only existing objects can be visible
    if not cmds.objExists(node):
        return False

    # Only dagNodes can be visible
    if not cmds.objectType(node, isAType='dagNode'):
        return False

    if visibility:
        if not cmds.getAttr('{0}.visibility'.format(node)):
            return False

    if intermediateObject and cmds.objectType(node, isAType='shape'):
        if cmds.getAttr('{0}.intermediateObject'.format(node)):
            return False

    if displayLayer:
        # Display layers set overrideEnabled and overrideVisibility on members
        if cmds.attributeQuery('overrideEnabled', node=node, exists=True):
            override_enabled = cmds.getAttr('{}.overrideEnabled'.format(node))
            override_visibility = cmds.getAttr('{}.overrideVisibility'.format(
                node))
            if override_enabled and override_visibility:
                return False

    if parentHidden:
        parents = cmds.listRelatives(node, parent=True, fullPath=True)
        if parents:
            parent = parents[0]
            if not is_visible(parent,
                              displayLayer=displayLayer,
                              intermediateObject=False,
                              parentHidden=parentHidden,
                              visibility=visibility):
                return False

    return True


def extract_alembic(file,
                    startFrame=None,
                    endFrame=None,
                    selection=True,
                    uvWrite=True,
                    eulerFilter=True,
                    dataFormat="ogawa",
                    verbose=False,
                    **kwargs):
    """Extract a single Alembic Cache.

    This extracts an Alembic cache using the `-selection` flag to minimize
    the extracted content to solely what was Collected into the instance.

    Arguments:

        startFrame (float): Start frame of output. Ignored if `frameRange`
            provided.

        endFrame (float): End frame of output. Ignored if `frameRange`
            provided.

        frameRange (tuple or str): Two-tuple with start and end frame or a
            string formatted as: "startFrame endFrame". This argument
            overrides `startFrame` and `endFrame` arguments.

        dataFormat (str): The data format to use for the cache,
                          defaults to "ogawa"

        verbose (bool): When on, outputs frame number information to the
            Script Editor or output window during extraction.

        noNormals (bool): When on, normal data from the original polygon
            objects is not included in the exported Alembic cache file.

        renderableOnly (bool): When on, any non-renderable nodes or hierarchy,
            such as hidden objects, are not included in the Alembic file.
            Defaults to False.

        stripNamespaces (bool): When on, any namespaces associated with the
            exported objects are removed from the Alembic file. For example, an
            object with the namespace taco:foo:bar appears as bar in the
            Alembic file.

        uvWrite (bool): When on, UV data from polygon meshes and subdivision
            objects are written to the Alembic file. Only the current UV map is
            included.

        worldSpace (bool): When on, the top node in the node hierarchy is
            stored as world space. By default, these nodes are stored as local
            space. Defaults to False.

        eulerFilter (bool): When on, X, Y, and Z rotation data is filtered with
            an Euler filter. Euler filtering helps resolve irregularities in
            rotations especially if X, Y, and Z rotations exceed 360 degrees.
            Defaults to True.

    """

    # Ensure alembic exporter is loaded
    cmds.loadPlugin('AbcExport', quiet=True)

    # Alembic Exporter requires forward slashes
    file = file.replace('\\', '/')

    # Pass the start and end frame on as `frameRange` so that it
    # never conflicts with that argument
    if "frameRange" not in kwargs:
        # Fallback to maya timeline if no start or end frame provided.
        if startFrame is None:
            startFrame = cmds.playbackOptions(query=True,
                                              animationStartTime=True)
        if endFrame is None:
            endFrame = cmds.playbackOptions(query=True,
                                            animationEndTime=True)

        # Ensure valid types are converted to frame range
        assert isinstance(startFrame, _alembic_options["startFrame"])
        assert isinstance(endFrame, _alembic_options["endFrame"])
        kwargs["frameRange"] = "{0} {1}".format(startFrame, endFrame)
    else:
        # Allow conversion from tuple for `frameRange`
        frame_range = kwargs["frameRange"]
        if isinstance(frame_range, (list, tuple)):
            assert len(frame_range) == 2
            kwargs["frameRange"] = "{0} {1}".format(frame_range[0],
                                                    frame_range[1])

    # Assemble options
    options = {
        "selection": selection,
        "uvWrite": uvWrite,
        "eulerFilter": eulerFilter,
        "dataFormat": dataFormat
    }
    options.update(kwargs)

    # Validate options
    for key, value in options.copy().items():

        # Discard unknown options
        if key not in _alembic_options:
            log.warning("extract_alembic() does not support option '%s'. "
                        "Flag will be ignored..", key)
            options.pop(key)
            continue

        # Validate value type
        valid_types = _alembic_options[key]
        if not isinstance(value, valid_types):
            raise TypeError("Alembic option unsupported type: "
                            "{0} (expected {1})".format(value, valid_types))

        # Ignore empty values, like an empty string, since they mess up how
        # job arguments are built
        if isinstance(value, (list, tuple)):
            value = [x for x in value if x.strip()]

            # Ignore option completely if no values remaining
            if not value:
                options.pop(key)
                continue

            options[key] = value

    # The `writeCreases` argument was changed to `autoSubd` in Maya 2018+
    maya_version = int(cmds.about(version=True))
    if maya_version >= 2018:
        options['autoSubd'] = options.pop('writeCreases', False)

    # Format the job string from options
    job_args = list()
    for key, value in options.items():
        if isinstance(value, (list, tuple)):
            for entry in value:
                job_args.append("-{} {}".format(key, entry))
        elif isinstance(value, bool):
            # Add only when state is set to True
            if value:
                job_args.append("-{0}".format(key))
        else:
            job_args.append("-{0} {1}".format(key, value))

    job_str = " ".join(job_args)
    job_str += ' -file "%s"' % file

    # Ensure output directory exists
    parent_dir = os.path.dirname(file)
    if not os.path.exists(parent_dir):
        os.makedirs(parent_dir)

    if verbose:
        log.debug("Preparing Alembic export with options: %s",
                  json.dumps(options, indent=4))
        log.debug("Extracting Alembic with job arguments: %s", job_str)

    # Perform extraction
    print("Alembic Job Arguments : {}".format(job_str))

    # Disable the parallel evaluation temporarily to ensure no buggy
    # exports are made. (PLN-31)
    # TODO: Make sure this actually fixes the issues
    with evaluation("off"):
        cmds.AbcExport(j=job_str, verbose=verbose)

    if verbose:
        log.debug("Extracted Alembic to: %s", file)

    return file


# region ID
def get_id_required_nodes(referenced_nodes=False, nodes=None):
    """Filter out any node which are locked (reference) or readOnly

    Args:
        referenced_nodes (bool): set True to filter out reference nodes
        nodes (list, Optional): nodes to consider
    Returns:
        nodes (set): list of filtered nodes
    """

    lookup = None
    if nodes is None:
        # Consider all nodes
        nodes = cmds.ls()
    else:
        # Build a lookup for the only allowed nodes in output based
        # on `nodes` input of the function (+ ensure long names)
        lookup = set(cmds.ls(nodes, long=True))

    def _node_type_exists(node_type):
        try:
            cmds.nodeType(node_type, isTypeName=True)
            return True
        except RuntimeError:
            return False

    # `readOnly` flag is obsolete as of Maya 2016 therefore we explicitly
    # remove default nodes and reference nodes
    camera_shapes = ["frontShape", "sideShape", "topShape", "perspShape"]

    ignore = set()
    if not referenced_nodes:
        ignore |= set(cmds.ls(long=True, referencedNodes=True))

    # list all defaultNodes to filter out from the rest
    ignore |= set(cmds.ls(long=True, defaultNodes=True))
    ignore |= set(cmds.ls(camera_shapes, long=True))

    # Remove Turtle from the result of `cmds.ls` if Turtle is loaded
    # TODO: This should be a less specific check for a single plug-in.
    if _node_type_exists("ilrBakeLayer"):
        ignore |= set(cmds.ls(type="ilrBakeLayer", long=True))

    # Establish set of nodes types to include
    types = ["objectSet", "file", "mesh", "nurbsCurve", "nurbsSurface"]

    # Check if plugin nodes are available for Maya by checking if the plugin
    # is loaded
    if cmds.pluginInfo("pgYetiMaya", query=True, loaded=True):
        types.append("pgYetiMaya")

    # We *always* ignore intermediate shapes, so we filter them out directly
    nodes = cmds.ls(nodes, type=types, long=True, noIntermediate=True)

    # The items which need to pass the id to their parent
    # Add the collected transform to the nodes
    dag = cmds.ls(nodes, type="dagNode", long=True)  # query only dag nodes
    transforms = cmds.listRelatives(dag,
                                    parent=True,
                                    fullPath=True) or []

    nodes = set(nodes)
    nodes |= set(transforms)

    nodes -= ignore  # Remove the ignored nodes
    if not nodes:
        return nodes

    # Ensure only nodes from the input `nodes` are returned when a
    # filter was applied on function call because we also iterated
    # to parents and alike
    if lookup is not None:
        nodes &= lookup

    # Avoid locked nodes
    nodes_list = list(nodes)
    locked = cmds.lockNode(nodes_list, query=True, lock=True)
    for node, lock in zip(nodes_list, locked):
        if lock:
            log.warning("Skipping locked node: %s" % node)
            nodes.remove(node)

    return nodes


def get_id(node):
    """Get the `cbId` attribute of the given node.

    Args:
        node (str): the name of the node to retrieve the attribute from
    Returns:
        str

    """
    if node is None:
        return

    sel = OpenMaya.MSelectionList()
    sel.add(node)

    api_node = sel.getDependNode(0)
    fn = OpenMaya.MFnDependencyNode(api_node)

    if not fn.hasAttribute("cbId"):
        return

    try:
        return fn.findPlug("cbId", False).asString()
    except RuntimeError:
        log.warning("Failed to retrieve cbId on %s", node)
        return


def generate_ids(nodes, asset_id=None):
    """Returns new unique ids for the given nodes.

    Note: This does not assign the new ids, it only generates the values.

    To assign new ids using this method:
    >>> nodes = ["a", "b", "c"]
    >>> for node, id in generate_ids(nodes):
    >>>     set_id(node, id)

    To also override any existing values (and assign regenerated ids):
    >>> nodes = ["a", "b", "c"]
    >>> for node, id in generate_ids(nodes):
    >>>     set_id(node, id, overwrite=True)

    Args:
        nodes (list): List of nodes.
        asset_id (str or bson.ObjectId): The database id for the *asset* to
            generate for. When None provided the current asset in the
            active session is used.

    Returns:
        list: A list of (node, id) tuples.

    """

    if asset_id is None:
        # Get the asset ID from the database for the asset of current context
        project_name = legacy_io.active_project()
        asset_name = legacy_io.Session["AVALON_ASSET"]
        asset_doc = get_asset_by_name(project_name, asset_name, fields=["_id"])
        assert asset_doc, "No current asset found in Session"
        asset_id = asset_doc['_id']

    node_ids = []
    for node in nodes:
        _, uid = str(uuid.uuid4()).rsplit("-", 1)
        unique_id = "{}:{}".format(asset_id, uid)
        node_ids.append((node, unique_id))

    return node_ids


def set_id(node, unique_id, overwrite=False):
    """Add cbId to `node` unless one already exists.

    Args:
        node (str): the node to add the "cbId" on
        unique_id (str): The unique node id to assign.
            This should be generated by `generate_ids`.
        overwrite (bool, optional): When True overrides the current value even
            if `node` already has an id. Defaults to False.

    Returns:
        None

    """

    exists = cmds.attributeQuery("cbId", node=node, exists=True)

    # Add the attribute if it does not exist yet
    if not exists:
        cmds.addAttr(node, longName="cbId", dataType="string")

    # Set the value
    if not exists or overwrite:
        attr = "{0}.cbId".format(node)
        cmds.setAttr(attr, unique_id, type="string")


def get_attribute(plug,
                  asString=False,
                  expandEnvironmentVariables=False,
                  **kwargs):
    """Maya getAttr with some fixes based on `pymel.core.general.getAttr()`.

    Like Pymel getAttr this applies some changes to `maya.cmds.getAttr`
      - maya pointlessly returned vector results as a tuple wrapped in a list
        (ex.  '[(1,2,3)]'). This command unpacks the vector for you.
      - when getting a multi-attr, maya would raise an error, but this will
        return a list of values for the multi-attr
      - added support for getting message attributes by returning the
        connections instead

    Note that the asString + expandEnvironmentVariables argument naming
    convention matches the `maya.cmds.getAttr` arguments so that it can
    act as a direct replacement for it.

    Args:
        plug (str): Node's attribute plug as `node.attribute`
        asString (bool): Return string value for enum attributes instead
            of the index. Note that the return value can be dependent on the
            UI language Maya is running in.
        expandEnvironmentVariables (bool): Expand any environment variable and
            (tilde characters on UNIX) found in string attributes which are
            returned.

    Kwargs:
        Supports the keyword arguments of `maya.cmds.getAttr`

    Returns:
        object: The value of the maya attribute.

    """
    attr_type = cmds.getAttr(plug, type=True)
    if asString:
        kwargs["asString"] = True
    if expandEnvironmentVariables:
        kwargs["expandEnvironmentVariables"] = True
    try:
        res = cmds.getAttr(plug, **kwargs)
    except RuntimeError:
        if attr_type == "message":
            return cmds.listConnections(plug)

        node, attr = plug.split(".", 1)
        children = cmds.attributeQuery(attr, node=node, listChildren=True)
        if children:
            return [
                get_attribute("{}.{}".format(node, child))
                for child in children
            ]

        raise

    # Convert vector result wrapped in tuple
    if isinstance(res, list) and len(res):
        if isinstance(res[0], tuple) and len(res):
            if attr_type in {'pointArray', 'vectorArray'}:
                return res
            return res[0]

    return res


def set_attribute(attribute, value, node):
    """Adjust attributes based on the value from the attribute data

    If an attribute does not exists on the target it will be added with
    the dataType being controlled by the value type.

    Args:
        attribute (str): name of the attribute to change
        value: the value to change to attribute to
        node (str): name of the node

    Returns:
        None
    """

    value_type = type(value).__name__
    kwargs = ATTRIBUTE_DICT[value_type]
    if not cmds.attributeQuery(attribute, node=node, exists=True):
        log.debug("Creating attribute '{}' on "
                  "'{}'".format(attribute, node))
        cmds.addAttr(node, longName=attribute, **kwargs)

    node_attr = "{}.{}".format(node, attribute)
    if "dataType" in kwargs:
        attr_type = kwargs["dataType"]
        cmds.setAttr(node_attr, value, type=attr_type)
    else:
        cmds.setAttr(node_attr, value)


def apply_attributes(attributes, nodes_by_id):
    """Alter the attributes to match the state when publishing

    Apply attribute settings from the publish to the node in the scene based
    on the UUID which is stored in the cbId attribute.

    Args:
        attributes (list): list of dictionaries
        nodes_by_id (dict): collection of nodes based on UUID
                           {uuid: [node, node]}

    """

    for attr_data in attributes:
        nodes = nodes_by_id[attr_data["uuid"]]
        attr_value = attr_data["attributes"]
        for node in nodes:
            for attr, value in attr_value.items():
                set_attribute(attr, value, node)


def get_container_members(container):
    """Returns the members of a container.
    This includes the nodes from any loaded references in the container.
    """
    if isinstance(container, dict):
        # Assume it's a container dictionary
        container = container["objectName"]

    members = cmds.sets(container, query=True) or []
    members = cmds.ls(members, long=True, objectsOnly=True) or []
    all_members = set(members)

    # Include any referenced nodes from any reference in the container
    # This is required since we've removed adding ALL nodes of a reference
    # into the container set and only add the reference node now.
    for ref in cmds.ls(members, exactType="reference", objectsOnly=True):

        # Ignore any `:sharedReferenceNode`
        if ref.rsplit(":", 1)[-1].startswith("sharedReferenceNode"):
            continue

        # Ignore _UNKNOWN_REF_NODE_ (PLN-160)
        if ref.rsplit(":", 1)[-1].startswith("_UNKNOWN_REF_NODE_"):
            continue

        reference_members = cmds.referenceQuery(ref, nodes=True, dagPath=True)
        reference_members = cmds.ls(reference_members,
                                    long=True,
                                    objectsOnly=True)
        all_members.update(reference_members)

    return list(all_members)


# region LOOKDEV
def list_looks(asset_id):
    """Return all look subsets for the given asset

    This assumes all look subsets start with "look*" in their names.
    """

    # # get all subsets with look leading in
    # the name associated with the asset
    # TODO this should probably look for family 'look' instead of checking
    #   subset name that can not start with family
    project_name = legacy_io.active_project()
    subset_docs = get_subsets(project_name, asset_ids=[asset_id])
    return [
        subset_doc
        for subset_doc in subset_docs
        if subset_doc["name"].startswith("look")
    ]


def assign_look_by_version(nodes, version_id):
    """Assign nodes a specific published look version by id.

    This assumes the nodes correspond with the asset.

    Args:
        nodes(list): nodes to assign look to
        version_id (bson.ObjectId): database id of the version

    Returns:
        None
    """

    project_name = legacy_io.active_project()

    # Get representations of shader file and relationships
    look_representation = get_representation_by_name(
        project_name, "ma", version_id
    )
    json_representation = get_representation_by_name(
        project_name, "json", version_id
    )

    # See if representation is already loaded, if so reuse it.
    host = registered_host()
    representation_id = str(look_representation['_id'])
    for container in host.ls():
        if (container['loader'] == "LookLoader" and
                container['representation'] == representation_id):
            log.info("Reusing loaded look ..")
            container_node = container['objectName']
            break
    else:
        log.info("Using look for the first time ..")

        # Load file
        _loaders = discover_loader_plugins()
        loaders = loaders_from_representation(_loaders, representation_id)
        Loader = next((i for i in loaders if i.__name__ == "LookLoader"), None)
        if Loader is None:
            raise RuntimeError("Could not find LookLoader, this is a bug")

        # Reference the look file
        with maintained_selection():
            container_node = load_container(Loader, look_representation)

    # Get container members
    shader_nodes = get_container_members(container_node)

    # Load relationships
    shader_relation = get_representation_path(json_representation)
    with open(shader_relation, "r") as f:
        relationships = json.load(f)

    # Assign relationships
    apply_shaders(relationships, shader_nodes, nodes)


def assign_look(nodes, subset="lookDefault"):
    """Assigns a look to a node.

    Optimizes the nodes by grouping by asset id and finding
    related subset by name.

    Args:
        nodes (list): all nodes to assign the look to
        subset (str): name of the subset to find
    """

    # Group all nodes per asset id
    grouped = defaultdict(list)
    for node in nodes:
        pype_id = get_id(node)
        if not pype_id:
            continue

        parts = pype_id.split(":", 1)
        grouped[parts[0]].append(node)

    project_name = legacy_io.active_project()
    subset_docs = get_subsets(
        project_name, subset_names=[subset], asset_ids=grouped.keys()
    )
    subset_docs_by_asset_id = {
        str(subset_doc["parent"]): subset_doc
        for subset_doc in subset_docs
    }
    subset_ids = {
        subset_doc["_id"]
        for subset_doc in subset_docs_by_asset_id.values()
    }
    last_version_docs = get_last_versions(
        project_name,
        subset_ids=subset_ids,
        fields=["_id", "name", "data.families"]
    )
    last_version_docs_by_subset_id = {
        last_version_doc["parent"]: last_version_doc
        for last_version_doc in last_version_docs
    }

    for asset_id, asset_nodes in grouped.items():
        # create objectId for database
        subset_doc = subset_docs_by_asset_id.get(asset_id)
        if not subset_doc:
            log.warning("No subset '{}' found for {}".format(subset, asset_id))
            continue

        last_version = last_version_docs_by_subset_id.get(subset_doc["_id"])
        if not last_version:
            log.warning((
                "Not found last version for subset '{}' on asset with id {}"
            ).format(subset, asset_id))
            continue

        families = last_version.get("data", {}).get("families") or []
        if "look" not in families:
            log.warning((
                "Last version for subset '{}' on asset with id {}"
                " does not have look family"
            ).format(subset, asset_id))
            continue

        log.debug("Assigning look '{}' <v{:03d}>".format(
            subset, last_version["name"]))

        assign_look_by_version(asset_nodes, last_version["_id"])


def apply_shaders(relationships, shadernodes, nodes):
    """Link shadingEngine to the right nodes based on relationship data

    Relationship data is constructed of a collection of `sets` and `attributes`
    `sets` corresponds with the shaderEngines found in the lookdev.
    Each set has the keys `name`, `members` and `uuid`, the `members`
    hold a collection of node information `name` and `uuid`.

    Args:
        relationships (dict): relationship data
        shadernodes (list): list of nodes of the shading objectSets (includes
        VRayObjectProperties and shadingEngines)
        nodes (list): list of nodes to apply shader to

    Returns:
        None
    """

    attributes = relationships.get("attributes", [])
    shader_data = relationships.get("relationships", {})

    shading_engines = cmds.ls(shadernodes, type="objectSet", long=True)
    assert shading_engines, "Error in retrieving objectSets from reference"

    # region compute lookup
    nodes_by_id = defaultdict(list)
    for node in nodes:
        nodes_by_id[get_id(node)].append(node)

    shading_engines_by_id = defaultdict(list)
    for shad in shading_engines:
        shading_engines_by_id[get_id(shad)].append(shad)
    # endregion

    # region assign shading engines and other sets
    for data in shader_data.values():
        # collect all unique IDs of the set members
        shader_uuid = data["uuid"]
        member_uuids = [member["uuid"] for member in data["members"]]

        filtered_nodes = list()
        for m_uuid in member_uuids:
            filtered_nodes.extend(nodes_by_id[m_uuid])

        id_shading_engines = shading_engines_by_id[shader_uuid]
        if not id_shading_engines:
            log.error("No shader found with cbId "
                      "'{}'".format(shader_uuid))
            continue
        elif len(id_shading_engines) > 1:
            log.error("Skipping shader assignment. "
                      "More than one shader found with cbId "
                      "'{}'. (found: {})".format(shader_uuid,
                                                 id_shading_engines))
            continue

        if not filtered_nodes:
            log.warning("No nodes found for shading engine "
                        "'{0}'".format(id_shading_engines[0]))
            continue
        try:
            cmds.sets(filtered_nodes, forceElement=id_shading_engines[0])
        except RuntimeError as rte:
            log.error("Error during shader assignment: {}".format(rte))

    # endregion

    apply_attributes(attributes, nodes_by_id)


# endregion LOOKDEV
def get_isolate_view_sets():
    """Return isolate view sets of all modelPanels.

    Returns:
        list: all sets related to isolate view

    """

    view_sets = set()
    for panel in cmds.getPanel(type="modelPanel") or []:
        view_set = cmds.modelEditor(panel, query=True, viewObjects=True)
        if view_set:
            view_sets.add(view_set)

    return view_sets


def get_related_sets(node):
    """Return objectSets that are relationships for a look for `node`.

    Filters out based on:
    - id attribute is NOT `pyblish.avalon.container`
    - shapes and deformer shapes (alembic creates meshShapeDeformed)
    - set name ends with any from a predefined list
    - set in not in viewport set (isolate selected for example)

    Args:
        node (str): name of the current node to check

    Returns:
        list: The related sets

    """

    # Ignore specific suffices
    ignore_suffices = ["out_SET", "controls_SET", "_INST", "_CON"]

    # Default nodes to ignore
    defaults = {"defaultLightSet", "defaultObjectSet"}

    # Ids to ignore
    ignored = {"pyblish.avalon.instance", "pyblish.avalon.container"}

    view_sets = get_isolate_view_sets()

    sets = cmds.listSets(object=node, extendToShape=False)
    if not sets:
        return []

    # Fix 'no object matches name' errors on nodes returned by listSets.
    # In rare cases it can happen that a node is added to an internal maya
    # set inaccessible by maya commands, for example check some nodes
    # returned by `cmds.listSets(allSets=True)`
    sets = cmds.ls(sets)

    # Ignore `avalon.container`
    sets = [s for s in sets if
            not cmds.attributeQuery("id", node=s, exists=True) or
            not cmds.getAttr("%s.id" % s) in ignored]

    # Exclude deformer sets (`type=2` for `maya.cmds.listSets`)
    deformer_sets = cmds.listSets(object=node,
                                  extendToShape=False,
                                  type=2) or []
    deformer_sets = set(deformer_sets)  # optimize lookup
    sets = [s for s in sets if s not in deformer_sets]

    # Ignore when the set has a specific suffix
    sets = [s for s in sets if not any(s.endswith(x) for x in ignore_suffices)]

    # Ignore viewport filter view sets (from isolate select and
    # viewports)
    sets = [s for s in sets if s not in view_sets]
    sets = [s for s in sets if s not in defaults]

    return sets


def get_container_transforms(container, members=None, root=False):
    """Retrieve the root node of the container content

    When a container is created through a Loader the content
    of the file will be grouped under a transform. The name of the root
    transform is stored in the container information

    Args:
        container (dict): the container
        members (list): optional and convenience argument
        root (bool): return highest node in hierarchy if True

    Returns:
        root (list / str):
    """

    if not members:
        members = get_container_members(container)

    results = cmds.ls(members, type="transform", long=True)
    if root:
        root = get_highest_in_hierarchy(results)
        if root:
            results = root[0]

    return results


def get_highest_in_hierarchy(nodes):
    """Return highest nodes in the hierarchy that are in the `nodes` list.

    The "highest in hierarchy" are the nodes closest to world: top-most level.

    Args:
        nodes (list): The nodes in which find the highest in hierarchies.

    Returns:
        list: The highest nodes from the input nodes.

    """

    # Ensure we use long names
    nodes = cmds.ls(nodes, long=True)
    lookup = set(nodes)

    highest = []
    for node in nodes:
        # If no parents are within the nodes input list
        # then this is a highest node
        if not any(n in lookup for n in iter_parents(node)):
            highest.append(node)

    return highest


def iter_parents(node):
    """Iter parents of node from its long name.

    Note: The `node` *must* be the long node name.

    Args:
        node (str): Node long name.

    Yields:
        str: All parent node names (long names)

    """
    while True:
        split = node.rsplit("|", 1)
        if len(split) == 1 or not split[0]:
            return

        node = split[0]
        yield node


def remove_other_uv_sets(mesh):
    """Remove all other UV sets than the current UV set.

    Keep only current UV set and ensure it's the renamed to default 'map1'.

    """

    uvSets = cmds.polyUVSet(mesh, query=True, allUVSets=True)
    current = cmds.polyUVSet(mesh, query=True, currentUVSet=True)[0]

    # Copy over to map1
    if current != 'map1':
        cmds.polyUVSet(mesh, uvSet=current, newUVSet='map1', copy=True)
        cmds.polyUVSet(mesh, currentUVSet=True, uvSet='map1')
        current = 'map1'

    # Delete all non-current UV sets
    deleteUVSets = [uvSet for uvSet in uvSets if uvSet != current]
    uvSet = None

    # Maya Bug (tested in 2015/2016):
    # In some cases the API's MFnMesh will report less UV sets than
    # maya.cmds.polyUVSet. This seems to happen when the deletion of UV sets
    # has not triggered a cleanup of the UVSet array attribute on the mesh
    # node. It will still have extra entries in the attribute, though it will
    # not show up in API or UI. Nevertheless it does show up in
    # maya.cmds.polyUVSet. To ensure we clean up the array we'll force delete
    # the extra remaining 'indices' that we don't want.

    # TODO: Implement a better fix
    # The best way to fix would be to get the UVSet indices from api with
    # MFnMesh (to ensure we keep correct ones) and then only force delete the
    # other entries in the array attribute on the node. But for now we're
    # deleting all entries except first one. Note that the first entry could
    # never be removed (the default 'map1' always exists and is supposed to
    # be undeletable.)
    try:
        for uvSet in deleteUVSets:
            cmds.polyUVSet(mesh, delete=True, uvSet=uvSet)
    except RuntimeError as exc:
        log.warning('Error uvSet: %s - %s', uvSet, exc)
        indices = cmds.getAttr('{0}.uvSet'.format(mesh),
                               multiIndices=True)
        if not indices:
            log.warning("No uv set found indices for: %s", mesh)
            return

        # Delete from end to avoid shifting indices
        # and remove the indices in the attribute
        indices = reversed(indices[1:])
        for i in indices:
            attr = '{0}.uvSet[{1}]'.format(mesh, i)
            cmds.removeMultiInstance(attr, b=True)


def get_node_parent(node):
    """Return full path name for parent of node"""
    parents = cmds.listRelatives(node, parent=True, fullPath=True)
    return parents[0] if parents else None


def get_id_from_sibling(node, history_only=True):
    """Return first node id in the history chain that matches this node.

    The nodes in history must be of the exact same node type and must be
    parented under the same parent.

    Optionally, if no matching node is found from the history, all the
    siblings of the node that are of the same type are checked.
    Additionally to having the same parent, the sibling must be marked as
    'intermediate object'.

    Args:
        node (str): node to retrieve the history from
        history_only (bool): if True and if nothing found in history,
            look for an 'intermediate object' in all the node's siblings
            of same type

    Returns:
        str or None: The id from the sibling node or None when no id found
            on any valid nodes in the history or siblings.

    """

    node = cmds.ls(node, long=True)[0]

    # Find all similar nodes in history
    history = cmds.listHistory(node)
    node_type = cmds.nodeType(node)
    similar_nodes = cmds.ls(history, exactType=node_type, long=True)

    # Exclude itself
    similar_nodes = [x for x in similar_nodes if x != node]

    # The node *must be* under the same parent
    parent = get_node_parent(node)
    similar_nodes = [i for i in similar_nodes if get_node_parent(i) == parent]

    # Check all of the remaining similar nodes and take the first one
    # with an id and assume it's the original.
    for similar_node in similar_nodes:
        _id = get_id(similar_node)
        if _id:
            return _id

    if not history_only:
        # Get siblings of same type
        similar_nodes = cmds.listRelatives(parent,
                                           type=node_type,
                                           fullPath=True)
        similar_nodes = cmds.ls(similar_nodes, exactType=node_type, long=True)

        # Exclude itself
        similar_nodes = [x for x in similar_nodes if x != node]

        # Get all unique ids from siblings in order since
        # we consistently take the first one found
        sibling_ids = OrderedDict()
        for similar_node in similar_nodes:
            # Check if "intermediate object"
            if not cmds.getAttr(similar_node + ".intermediateObject"):
                continue

            _id = get_id(similar_node)
            if not _id:
                continue

            if _id in sibling_ids:
                sibling_ids[_id].append(similar_node)
            else:
                sibling_ids[_id] = [similar_node]

        if sibling_ids:
            first_id, found_nodes = next(iter(sibling_ids.items()))

            # Log a warning if we've found multiple unique ids
            if len(sibling_ids) > 1:
                log.warning(("Found more than 1 intermediate shape with"
                             " unique id for '{}'. Using id of first"
                             " found: '{}'".format(node, found_nodes[0])))

            return first_id


def set_scene_fps(fps, update=True):
    """Set FPS from project configuration

    Args:
        fps (int, float): desired FPS
        update(bool): toggle update animation, default is True

    Returns:
        None

    """

    fps_mapping = {
        '15': 'game',
        '24': 'film',
        '25': 'pal',
        '30': 'ntsc',
        '48': 'show',
        '50': 'palf',
        '60': 'ntscf',
        '23.976023976023978': '23.976fps',
        '29.97002997002997': '29.97fps',
        '47.952047952047955': '47.952fps',
        '59.94005994005994': '59.94fps',
        '44100': '44100fps',
        '48000': '48000fps'
    }

    unit = fps_mapping.get(str(convert_to_maya_fps(fps)), None)
    if unit is None:
        raise ValueError("Unsupported FPS value: `%s`" % fps)

    # Get time slider current state
    start_frame = cmds.playbackOptions(query=True, minTime=True)
    end_frame = cmds.playbackOptions(query=True, maxTime=True)

    # Get animation data
    animation_start = cmds.playbackOptions(query=True, animationStartTime=True)
    animation_end = cmds.playbackOptions(query=True, animationEndTime=True)

    current_frame = cmds.currentTime(query=True)

    log.info("Setting scene FPS to: '{}'".format(unit))
    cmds.currentUnit(time=unit, updateAnimation=update)

    # Set time slider data back to previous state
    cmds.playbackOptions(edit=True, minTime=start_frame)
    cmds.playbackOptions(edit=True, maxTime=end_frame)

    # Set animation data
    cmds.playbackOptions(edit=True, animationStartTime=animation_start)
    cmds.playbackOptions(edit=True, animationEndTime=animation_end)

    cmds.currentTime(current_frame, edit=True, update=True)

    # Force file stated to 'modified'
    cmds.file(modified=True)


def set_scene_resolution(width, height, pixelAspect):
    """Set the render resolution

    Args:
        width(int): value of the width
        height(int): value of the height

    Returns:
        None

    """

    control_node = "defaultResolution"
    current_renderer = cmds.getAttr("defaultRenderGlobals.currentRenderer")
    aspect_ratio_attr = "deviceAspectRatio"

    # Give VRay a helping hand as it is slightly different from the rest
    if current_renderer == "vray":
        aspect_ratio_attr = "aspectRatio"
        vray_node = "vraySettings"
        if cmds.objExists(vray_node):
            control_node = vray_node
        else:
            log.error("Can't set VRay resolution because there is no node "
                      "named: `%s`" % vray_node)

    log.info("Setting scene resolution to: %s x %s" % (width, height))
    cmds.setAttr("%s.width" % control_node, width)
    cmds.setAttr("%s.height" % control_node, height)

    deviceAspectRatio = ((float(width) / float(height)) * float(pixelAspect))
    cmds.setAttr(
        "{}.{}".format(control_node, aspect_ratio_attr), deviceAspectRatio)
    cmds.setAttr("%s.pixelAspect" % control_node, pixelAspect)


def get_frame_range(include_animation_range=False):
    """Get the current assets frame range and handles.

    Args:
        include_animation_range (bool, optional): Whether to include
            `animationStart` and `animationEnd` keys to define the outer
            range of the timeline. It is excluded by default.

    Returns:
        dict: Asset's expected frame range values.

    """

    # Set frame start/end
    project_name = get_current_project_name()
    asset_name = get_current_asset_name()
    asset = get_asset_by_name(project_name, asset_name)

    frame_start = asset["data"].get("frameStart")
    frame_end = asset["data"].get("frameEnd")

    if frame_start is None or frame_end is None:
        cmds.warning("No edit information found for %s" % asset_name)
        return

    handle_start = asset["data"].get("handleStart") or 0
    handle_end = asset["data"].get("handleEnd") or 0

    frame_range = {
        "frameStart": frame_start,
        "frameEnd": frame_end,
        "handleStart": handle_start,
        "handleEnd": handle_end
    }
    if include_animation_range:
        # The animation range values are only included to define whether
        # the Maya time slider should include the handles or not.
        # Some usages of this function use the full dictionary to define
        # instance attributes for which we want to exclude the animation
        # keys. That is why these are excluded by default.
        task_name = get_current_task_name()
        settings = get_project_settings(project_name)
        include_handles_settings = settings["maya"]["include_handles"]
        current_task = asset.get("data").get("tasks").get(task_name)

        animation_start = frame_start
        animation_end = frame_end

        include_handles = include_handles_settings["include_handles_default"]
        for item in include_handles_settings["per_task_type"]:
            if current_task["type"] in item["task_type"]:
                include_handles = item["include_handles"]
                break
        if include_handles:
            animation_start -= int(handle_start)
            animation_end += int(handle_end)

        frame_range["animationStart"] = animation_start
        frame_range["animationEnd"] = animation_end

    return frame_range


def reset_frame_range(playback=True, render=True, fps=True):
    """Set frame range to current asset

    Args:
        playback (bool, Optional): Whether to set the maya timeline playback
            frame range. Defaults to True.
        render (bool, Optional): Whether to set the maya render frame range.
            Defaults to True.
        fps (bool, Optional): Whether to set scene FPS. Defaults to True.
    """
    if fps:
        fps = convert_to_maya_fps(
            float(legacy_io.Session.get("AVALON_FPS", 25))
        )
        set_scene_fps(fps)

    frame_range = get_frame_range(include_animation_range=True)
    if not frame_range:
        # No frame range data found for asset
        return

    frame_start = frame_range["frameStart"]
    frame_end = frame_range["frameEnd"]
    animation_start = frame_range["animationStart"]
    animation_end = frame_range["animationEnd"]

    if playback:
        cmds.playbackOptions(
            minTime=frame_start,
            maxTime=frame_end,
            animationStartTime=animation_start,
            animationEndTime=animation_end
        )
        cmds.currentTime(frame_start)

    if render:
        cmds.setAttr("defaultRenderGlobals.startFrame", frame_start)
        cmds.setAttr("defaultRenderGlobals.endFrame", frame_end)


def reset_scene_resolution():
    """Apply the scene resolution  from the project definition

    scene resolution can be overwritten by an asset if the asset.data contains
    any information regarding scene resolution .

    Returns:
        None
    """

    project_name = legacy_io.active_project()
    project_doc = get_project(project_name)
    project_data = project_doc["data"]
    asset_data = get_current_project_asset()["data"]

    # Set project resolution
    width_key = "resolutionWidth"
    height_key = "resolutionHeight"
    pixelAspect_key = "pixelAspect"

    width = asset_data.get(width_key, project_data.get(width_key, 1920))
    height = asset_data.get(height_key, project_data.get(height_key, 1080))
    pixelAspect = asset_data.get(pixelAspect_key,
                                 project_data.get(pixelAspect_key, 1))

    set_scene_resolution(width, height, pixelAspect)


def set_context_settings():
    """Apply the project settings from the project definition

    Settings can be overwritten by an asset if the asset.data contains
    any information regarding those settings.

    Examples of settings:
        fps
        resolution
        renderer

    Returns:
        None
    """

    # Todo (Wijnand): apply renderer and resolution of project
    project_name = legacy_io.active_project()
    project_doc = get_project(project_name)
    project_data = project_doc["data"]
    asset_doc = get_current_project_asset(fields=["data.fps"])
    asset_data = asset_doc.get("data", {})

    # Set project fps
    fps = convert_to_maya_fps(
        asset_data.get("fps", project_data.get("fps", 25))
    )
    legacy_io.Session["AVALON_FPS"] = str(fps)
    set_scene_fps(fps)

    reset_scene_resolution()

    # Set frame range.
    reset_frame_range()

    # Set colorspace
    set_colorspace()


# Valid FPS
def validate_fps():
    """Validate current scene FPS and show pop-up when it is incorrect

    Returns:
        bool

    """

    expected_fps = convert_to_maya_fps(
        get_current_project_asset(fields=["data.fps"])["data"]["fps"]
    )
    current_fps = mel.eval('currentTimeUnitToFPS()')

    fps_match = current_fps == expected_fps
    if not fps_match and not IS_HEADLESS:
        from openpype.widgets import popup

        parent = get_main_window()

        dialog = popup.PopupUpdateKeys(parent=parent)
        dialog.setModal(True)
        dialog.setWindowTitle("Maya scene does not match project FPS")
        dialog.setMessage(
            "Scene {} FPS does not match project {} FPS".format(
                current_fps, expected_fps
            )
        )
        dialog.setButtonText("Fix")

        # Set new text for button (add optional argument for the popup?)
        toggle = dialog.widgets["toggle"]
        update = toggle.isChecked()
        dialog.on_clicked_state.connect(
            lambda: set_scene_fps(expected_fps, update)
        )

        dialog.show()

        return False

    return fps_match


def bake(nodes,
         frame_range=None,
         step=1.0,
         simulation=True,
         preserve_outside_keys=False,
         disable_implicit_control=True,
         shape=True):
    """Bake the given nodes over the time range.

    This will bake all attributes of the node, including custom attributes.

    Args:
        nodes (list): Names of transform nodes, eg. camera, light.
        frame_range (list): frame range with start and end frame.
            or if None then takes timeSliderRange
        simulation (bool): Whether to perform a full simulation of the
            attributes over time.
        preserve_outside_keys (bool): Keep keys that are outside of the baked
            range.
        disable_implicit_control (bool): When True will disable any
            constraints to the object.
        shape (bool): When True also bake attributes on the children shapes.
        step (float): The step size to sample by.

    Returns:
        None

    """

    # Parse inputs
    if not nodes:
        return

    assert isinstance(nodes, (list, tuple)), "Nodes must be a list or tuple"

    # If frame range is None fall back to time slider playback time range
    if frame_range is None:
        frame_range = [cmds.playbackOptions(query=True, minTime=True),
                       cmds.playbackOptions(query=True, maxTime=True)]

    # If frame range is single frame bake one frame more,
    # otherwise maya.cmds.bakeResults gets confused
    if frame_range[1] == frame_range[0]:
        frame_range[1] += 1

    # Bake it
    with keytangent_default(in_tangent_type='auto',
                            out_tangent_type='auto'):
        cmds.bakeResults(nodes,
                         simulation=simulation,
                         preserveOutsideKeys=preserve_outside_keys,
                         disableImplicitControl=disable_implicit_control,
                         shape=shape,
                         sampleBy=step,
                         time=(frame_range[0], frame_range[1]))


def bake_to_world_space(nodes,
                        frame_range=None,
                        simulation=True,
                        preserve_outside_keys=False,
                        disable_implicit_control=True,
                        shape=True,
                        step=1.0):
    """Bake the nodes to world space transformation (incl. other attributes)

    Bakes the transforms to world space (while maintaining all its animated
    attributes and settings) by duplicating the node. Then parents it to world
    and constrains to the original.

    Other attributes are also baked by connecting all attributes directly.
    Baking is then done using Maya's bakeResults command.

    See `bake` for the argument documentation.

    Returns:
         list: The newly created and baked node names.

    """

    def _get_attrs(node):
        """Workaround for buggy shape attribute listing with listAttr"""
        attrs = cmds.listAttr(node,
                              write=True,
                              scalar=True,
                              settable=True,
                              connectable=True,
                              keyable=True,
                              shortNames=True) or []
        valid_attrs = []
        for attr in attrs:
            node_attr = '{0}.{1}'.format(node, attr)

            # Sometimes Maya returns 'non-existent' attributes for shapes
            # so we filter those out
            if not cmds.attributeQuery(attr, node=node, exists=True):
                continue

            # We only need those that have a connection, just to be safe
            # that it's actually keyable/connectable anyway.
            if cmds.connectionInfo(node_attr,
                                   isDestination=True):
                valid_attrs.append(attr)

        return valid_attrs

    transform_attrs = set(["t", "r", "s",
                           "tx", "ty", "tz",
                           "rx", "ry", "rz",
                           "sx", "sy", "sz"])

    world_space_nodes = []
    with delete_after() as delete_bin:

        # Create the duplicate nodes that are in world-space connected to
        # the originals
        for node in nodes:

            # Duplicate the node
            short_name = node.rsplit("|", 1)[-1]
            new_name = "{0}_baked".format(short_name)
            new_node = cmds.duplicate(node,
                                      name=new_name,
                                      renameChildren=True)[0]

            # Connect all attributes on the node except for transform
            # attributes
            attrs = _get_attrs(node)
            attrs = set(attrs) - transform_attrs if attrs else []

            for attr in attrs:
                orig_node_attr = '{0}.{1}'.format(node, attr)
                new_node_attr = '{0}.{1}'.format(new_node, attr)

                # unlock to avoid connection errors
                cmds.setAttr(new_node_attr, lock=False)

                cmds.connectAttr(orig_node_attr,
                                 new_node_attr,
                                 force=True)

            # If shapes are also baked then connect those keyable attributes
            if shape:
                children_shapes = cmds.listRelatives(new_node,
                                                     children=True,
                                                     fullPath=True,
                                                     shapes=True)
                if children_shapes:
                    orig_children_shapes = cmds.listRelatives(node,
                                                              children=True,
                                                              fullPath=True,
                                                              shapes=True)
                    for orig_shape, new_shape in zip(orig_children_shapes,
                                                     children_shapes):
                        attrs = _get_attrs(orig_shape)
                        for attr in attrs:
                            orig_node_attr = '{0}.{1}'.format(orig_shape, attr)
                            new_node_attr = '{0}.{1}'.format(new_shape, attr)

                            # unlock to avoid connection errors
                            cmds.setAttr(new_node_attr, lock=False)

                            cmds.connectAttr(orig_node_attr,
                                             new_node_attr,
                                             force=True)

            # Parent to world
            if cmds.listRelatives(new_node, parent=True):
                new_node = cmds.parent(new_node, world=True)[0]

            # Unlock transform attributes so constraint can be created
            for attr in transform_attrs:
                cmds.setAttr('{0}.{1}'.format(new_node, attr), lock=False)

            # Constraints
            delete_bin.extend(cmds.parentConstraint(node, new_node, mo=False))
            delete_bin.extend(cmds.scaleConstraint(node, new_node, mo=False))

            world_space_nodes.append(new_node)

        bake(world_space_nodes,
             frame_range=frame_range,
             step=step,
             simulation=simulation,
             preserve_outside_keys=preserve_outside_keys,
             disable_implicit_control=disable_implicit_control,
             shape=shape)

    return world_space_nodes


def load_capture_preset(data=None):
    """Convert OpenPype Extract Playblast settings to `capture` arguments

    Input data is the settings from:
        `project_settings/maya/publish/ExtractPlayblast/capture_preset`

    Args:
        data (dict): Capture preset settings from OpenPype settings

    Returns:
        dict: `capture.capture` compatible keyword arguments

    """

    import capture

    options = dict()
    viewport_options = dict()
    viewport2_options = dict()
    camera_options = dict()

    # Straight key-value match from settings to capture arguments
    options.update(data["Codec"])
    options.update(data["Generic"])
    options.update(data["Resolution"])

    camera_options.update(data['Camera Options'])
    viewport_options.update(data["Renderer"])

    # DISPLAY OPTIONS
    disp_options = {}
    for key, value in data['Display Options'].items():
        if key.startswith('background'):
            # Convert background, backgroundTop, backgroundBottom colors
            if len(value) == 4:
                # Ignore alpha + convert RGB to float
                value = [
                    float(value[0]) / 255,
                    float(value[1]) / 255,
                    float(value[2]) / 255
                ]
            disp_options[key] = value
        elif key == "displayGradient":
            disp_options[key] = value

    options['display_options'] = disp_options

    # Viewport Options has a mixture of Viewport2 Options and Viewport Options
    # to pass along to capture. So we'll need to differentiate between the two
    VIEWPORT2_OPTIONS = {
        "textureMaxResolution",
        "renderDepthOfField",
        "ssaoEnable",
        "ssaoSamples",
        "ssaoAmount",
        "ssaoRadius",
        "ssaoFilterRadius",
        "hwFogStart",
        "hwFogEnd",
        "hwFogAlpha",
        "hwFogFalloff",
        "hwFogColorR",
        "hwFogColorG",
        "hwFogColorB",
        "hwFogDensity",
        "motionBlurEnable",
        "motionBlurSampleCount",
        "motionBlurShutterOpenFraction",
        "lineAAEnable"
    }
    for key, value in data['Viewport Options'].items():

        # There are some keys we want to ignore
        if key in {"override_viewport_options", "high_quality"}:
            continue

        # First handle special cases where we do value conversion to
        # separate option values
        if key == 'textureMaxResolution':
            viewport2_options['textureMaxResolution'] = value
            if value > 0:
                viewport2_options['enableTextureMaxRes'] = True
                viewport2_options['textureMaxResMode'] = 1
            else:
                viewport2_options['enableTextureMaxRes'] = False
                viewport2_options['textureMaxResMode'] = 0

        elif key == 'multiSample':
            viewport2_options['multiSampleEnable'] = value > 0
            viewport2_options['multiSampleCount'] = value

        elif key == 'alphaCut':
            viewport2_options['transparencyAlgorithm'] = 5
            viewport2_options['transparencyQuality'] = 1

        elif key == 'hwFogFalloff':
            # Settings enum value string to integer
            viewport2_options['hwFogFalloff'] = int(value)

        # Then handle Viewport 2.0 Options
        elif key in VIEWPORT2_OPTIONS:
            viewport2_options[key] = value

        # Then assume remainder is Viewport Options
        else:
            viewport_options[key] = value

    options['viewport_options'] = viewport_options
    options['viewport2_options'] = viewport2_options
    options['camera_options'] = camera_options

    # use active sound track
    scene = capture.parse_active_scene()
    options['sound'] = scene['sound']

    return options


def get_attr_in_layer(attr, layer):
    """Return attribute value in specified renderlayer.

    Same as cmds.getAttr but this gets the attribute's value in a
    given render layer without having to switch to it.

    Warning for parent attribute overrides:
        Attributes that have render layer overrides to their parent attribute
        are not captured correctly since they do not have a direct connection.
        For example, an override to sphere.rotate when querying sphere.rotateX
        will not return correctly!

    Note: This is much faster for Maya's renderLayer system, yet the code
        does no optimized query for render setup.

    Args:
        attr (str): attribute name, ex. "node.attribute"
        layer (str): layer name

    Returns:
        The return value from `maya.cmds.getAttr`

    """

    try:
        if cmds.mayaHasRenderSetup():
            from . import lib_rendersetup
            return lib_rendersetup.get_attr_in_layer(attr, layer)
    except AttributeError:
        pass

    # Ignore complex query if we're in the layer anyway
    current_layer = cmds.editRenderLayerGlobals(query=True,
                                                currentRenderLayer=True)
    if layer == current_layer:
        return cmds.getAttr(attr)

    connections = cmds.listConnections(attr,
                                       plugs=True,
                                       source=False,
                                       destination=True,
                                       type="renderLayer") or []
    connections = filter(lambda x: x.endswith(".plug"), connections)
    if not connections:
        return cmds.getAttr(attr)

    # Some value types perform a conversion when assigning
    # TODO: See if there's a maya method to allow this conversion
    # instead of computing it ourselves.
    attr_type = cmds.getAttr(attr, type=True)
    conversion = None
    if attr_type == "time":
        conversion = mel.eval('currentTimeUnitToFPS()')  # returns float
    elif attr_type == "doubleAngle":
        # Radians to Degrees: 180 / pi
        # TODO: This will likely only be correct when Maya units are set
        #       to degrees
        conversion = 57.2957795131
    elif attr_type == "doubleLinear":
        raise NotImplementedError("doubleLinear conversion not implemented.")

    for connection in connections:
        if connection.startswith(layer + "."):
            attr_split = connection.split(".")
            if attr_split[0] == layer:
                attr = ".".join(attr_split[0:-1])
                value = cmds.getAttr("%s.value" % attr)
                if conversion:
                    value *= conversion
                return value

    else:
        # When connections are present, but none
        # to the specific renderlayer than the layer
        # should have the "defaultRenderLayer"'s value
        layer = "defaultRenderLayer"
        for connection in connections:
            if connection.startswith(layer):
                attr_split = connection.split(".")
                if attr_split[0] == "defaultRenderLayer":
                    attr = ".".join(attr_split[0:-1])
                    value = cmds.getAttr("%s.value" % attr)
                    if conversion:
                        value *= conversion
                    return value

    return cmds.getAttr(attr)


def fix_incompatible_containers():
    """Backwards compatibility: old containers to use new ReferenceLoader"""

    host = registered_host()
    for container in host.ls():
        loader = container['loader']

        print(container['loader'])

        if loader in ["MayaAsciiLoader",
                      "AbcLoader",
                      "ModelLoader",
                      "CameraLoader",
                      "RigLoader",
                      "FBXLoader"]:
            cmds.setAttr(container["objectName"] + ".loader",
                         "ReferenceLoader", type="string")


def _null(*args):
    pass


class shelf():
    '''A simple class to build shelves in maya. Since the build method is empty,
    it should be extended by the derived class to build the necessary shelf
    elements. By default it creates an empty shelf called "customShelf".'''

    ###########################################################################
    '''This is an example shelf.'''
    # class customShelf(_shelf):
    #     def build(self):
    #         self.addButon(label="button1")
    #         self.addButon("button2")
    #         self.addButon("popup")
    #         p = cmds.popupMenu(b=1)
    #         self.addMenuItem(p, "popupMenuItem1")
    #         self.addMenuItem(p, "popupMenuItem2")
    #         sub = self.addSubMenu(p, "subMenuLevel1")
    #         self.addMenuItem(sub, "subMenuLevel1Item1")
    #         sub2 = self.addSubMenu(sub, "subMenuLevel2")
    #         self.addMenuItem(sub2, "subMenuLevel2Item1")
    #         self.addMenuItem(sub2, "subMenuLevel2Item2")
    #         self.addMenuItem(sub, "subMenuLevel1Item2")
    #         self.addMenuItem(p, "popupMenuItem3")
    #         self.addButon("button3")
    # customShelf()
    ###########################################################################

    def __init__(self, name="customShelf", iconPath="", preset={}):
        self.name = name

        self.iconPath = iconPath

        self.labelBackground = (0, 0, 0, 0)
        self.labelColour = (.9, .9, .9)

        self.preset = preset

        self._cleanOldShelf()
        cmds.setParent(self.name)
        self.build()

    def build(self):
        '''This method should be overwritten in derived classes to actually
        build the shelf elements. Otherwise, nothing is added to the shelf.'''
        for item in self.preset['items']:
            if not item.get('command'):
                item['command'] = self._null
            if item['type'] == 'button':
                self.addButon(item['name'],
                              command=item['command'],
                              icon=item['icon'])
            if item['type'] == 'menuItem':
                self.addMenuItem(item['parent'],
                                 item['name'],
                                 command=item['command'],
                                 icon=item['icon'])
            if item['type'] == 'subMenu':
                self.addMenuItem(item['parent'],
                                 item['name'],
                                 command=item['command'],
                                 icon=item['icon'])

    def addButon(self, label, icon="commandButton.png",
                 command=_null, doubleCommand=_null):
        '''
            Adds a shelf button with the specified label, command,
            double click command and image.
        '''
        cmds.setParent(self.name)
        if icon:
            icon = os.path.join(self.iconPath, icon)
            print(icon)
        cmds.shelfButton(width=37, height=37, image=icon, label=label,
                         command=command, dcc=doubleCommand,
                         imageOverlayLabel=label, olb=self.labelBackground,
                         olc=self.labelColour)

    def addMenuItem(self, parent, label, command=_null, icon=""):
        '''
            Adds a shelf button with the specified label, command,
            double click command and image.
        '''
        if icon:
            icon = os.path.join(self.iconPath, icon)
            print(icon)
        return cmds.menuItem(p=parent, label=label, c=command, i="")

    def addSubMenu(self, parent, label, icon=None):
        '''
            Adds a sub menu item with the specified label and icon to
            the specified parent popup menu.
        '''
        if icon:
            icon = os.path.join(self.iconPath, icon)
            print(icon)
        return cmds.menuItem(p=parent, label=label, i=icon, subMenu=1)

    def _cleanOldShelf(self):
        '''
            Checks if the shelf exists and empties it if it does
            or creates it if it does not.
        '''
        if cmds.shelfLayout(self.name, ex=1):
            if cmds.shelfLayout(self.name, q=1, ca=1):
                for each in cmds.shelfLayout(self.name, q=1, ca=1):
                    cmds.deleteUI(each)
        else:
            cmds.shelfLayout(self.name, p="ShelfLayout")


def _get_render_instances():
    """Return all 'render-like' instances.

    This returns list of instance sets that needs to receive information
    about render layer changes.

    Returns:
        list: list of instances

    """
    objectset = cmds.ls("*.id", long=True, type="objectSet",
                        recursive=True, objectsOnly=True)

    instances = []
    for objset in objectset:
        if not cmds.attributeQuery("id", node=objset, exists=True):
            continue

        id_attr = "{}.id".format(objset)
        if cmds.getAttr(id_attr) != "pyblish.avalon.instance":
            continue

        has_family = cmds.attributeQuery("family",
                                         node=objset,
                                         exists=True)
        if not has_family:
            continue

        if cmds.getAttr(
                "{}.family".format(objset)) in RENDERLIKE_INSTANCE_FAMILIES:
            instances.append(objset)

    return instances


renderItemObserverList = []


class RenderSetupListObserver:
    """Observer to catch changes in render setup layers."""

    def listItemAdded(self, item):
        print("--- adding ...")
        self._add_render_layer(item)

    def listItemRemoved(self, item):
        print("--- removing ...")
        self._remove_render_layer(item.name())

    def _add_render_layer(self, item):
        render_sets = _get_render_instances()
        layer_name = item.name()

        for render_set in render_sets:
            members = cmds.sets(render_set, query=True) or []

            namespace_name = "_{}".format(render_set)
            if not cmds.namespace(exists=namespace_name):
                index = 1
                namespace_name = "_{}".format(render_set)
                try:
                    cmds.namespace(rm=namespace_name)
                except RuntimeError:
                    # namespace is not empty, so we leave it untouched
                    pass
                orignal_namespace_name = namespace_name
                while(cmds.namespace(exists=namespace_name)):
                    namespace_name = "{}{}".format(
                        orignal_namespace_name, index)
                    index += 1

                namespace = cmds.namespace(add=namespace_name)

            if members:
                # if set already have namespaced members, use the same
                # namespace as others.
                namespace = members[0].rpartition(":")[0]
            else:
                namespace = namespace_name

            render_layer_set_name = "{}:{}".format(namespace, layer_name)
            if render_layer_set_name in members:
                continue
            print("  - creating set for {}".format(layer_name))
            maya_set = cmds.sets(n=render_layer_set_name, empty=True)
            cmds.sets(maya_set, forceElement=render_set)
            rio = RenderSetupItemObserver(item)
            print("-   adding observer for {}".format(item.name()))
            item.addItemObserver(rio.itemChanged)
            renderItemObserverList.append(rio)

    def _remove_render_layer(self, layer_name):
        render_sets = _get_render_instances()

        for render_set in render_sets:
            members = cmds.sets(render_set, query=True)
            if not members:
                continue

            # all sets under set should have the same namespace
            namespace = members[0].rpartition(":")[0]
            render_layer_set_name = "{}:{}".format(namespace, layer_name)

            if render_layer_set_name in members:
                print("  - removing set for {}".format(layer_name))
                cmds.delete(render_layer_set_name)


class RenderSetupItemObserver:
    """Handle changes in render setup items."""

    def __init__(self, item):
        self.item = item
        self.original_name = item.name()

    def itemChanged(self, *args, **kwargs):
        """Item changed callback."""
        if self.item.name() == self.original_name:
            return

        render_sets = _get_render_instances()

        for render_set in render_sets:
            members = cmds.sets(render_set, query=True)
            if not members:
                continue

            # all sets under set should have the same namespace
            namespace = members[0].rpartition(":")[0]
            render_layer_set_name = "{}:{}".format(
                namespace, self.original_name)

            if render_layer_set_name in members:
                print(" <> renaming {} to {}".format(self.original_name,
                                                     self.item.name()))
                cmds.rename(render_layer_set_name,
                            "{}:{}".format(
                                namespace, self.item.name()))
            self.original_name = self.item.name()


renderListObserver = RenderSetupListObserver()


def add_render_layer_change_observer():
    import maya.app.renderSetup.model.renderSetup as renderSetup

    rs = renderSetup.instance()
    render_sets = _get_render_instances()

    layers = rs.getRenderLayers()
    for render_set in render_sets:
        members = cmds.sets(render_set, query=True)
        if not members:
            continue
        # all sets under set should have the same namespace
        namespace = members[0].rpartition(":")[0]
        for layer in layers:
            render_layer_set_name = "{}:{}".format(namespace, layer.name())
            if render_layer_set_name not in members:
                continue
            rio = RenderSetupItemObserver(layer)
            print("-   adding observer for {}".format(layer.name()))
            layer.addItemObserver(rio.itemChanged)
            renderItemObserverList.append(rio)


def add_render_layer_observer():
    import maya.app.renderSetup.model.renderSetup as renderSetup

    print(">   adding renderSetup observer ...")
    rs = renderSetup.instance()
    rs.addListObserver(renderListObserver)
    pass


def remove_render_layer_observer():
    import maya.app.renderSetup.model.renderSetup as renderSetup

    print("<   removing renderSetup observer ...")
    rs = renderSetup.instance()
    try:
        rs.removeListObserver(renderListObserver)
    except ValueError:
        # no observer set yet
        pass


def update_content_on_context_change():
    """
    This will update scene content to match new asset on context change
    """
    scene_sets = cmds.listSets(allSets=True)
    asset_doc = get_current_project_asset()
    new_asset = asset_doc["name"]
    new_data = asset_doc["data"]
    for s in scene_sets:
        try:
            if cmds.getAttr("{}.id".format(s)) == "pyblish.avalon.instance":
                attr = cmds.listAttr(s)
                print(s)
                if "asset" in attr:
                    print("  - setting asset to: [ {} ]".format(new_asset))
                    cmds.setAttr("{}.asset".format(s),
                                 new_asset, type="string")
                if "frameStart" in attr:
                    cmds.setAttr("{}.frameStart".format(s),
                                 new_data["frameStart"])
                if "frameEnd" in attr:
                    cmds.setAttr("{}.frameEnd".format(s),
                                 new_data["frameEnd"],)
        except ValueError:
            pass


def show_message(title, msg):
    from qtpy import QtWidgets
    from openpype.widgets import message_window

    # Find maya main window
    top_level_widgets = {w.objectName(): w for w in
                         QtWidgets.QApplication.topLevelWidgets()}

    parent = top_level_widgets.get("MayaWindow", None)
    if parent is None:
        pass
    else:
        message_window.message(title=title, message=msg, parent=parent)


def iter_shader_edits(relationships, shader_nodes, nodes_by_id, label=None):
    """Yield edits as a set of actions."""

    attributes = relationships.get("attributes", [])
    shader_data = relationships.get("relationships", {})

    shading_engines = cmds.ls(shader_nodes, type="objectSet", long=True)
    assert shading_engines, "Error in retrieving objectSets from reference"

    # region compute lookup
    shading_engines_by_id = defaultdict(list)
    for shad in shading_engines:
        shading_engines_by_id[get_id(shad)].append(shad)
    # endregion

    # region assign shading engines and other sets
    for data in shader_data.values():
        # collect all unique IDs of the set members
        shader_uuid = data["uuid"]
        member_uuids = [
            (member["uuid"], member.get("components"))
            for member in data["members"]]

        filtered_nodes = list()
        for _uuid, components in member_uuids:
            nodes = nodes_by_id.get(_uuid, None)
            if nodes is None:
                continue

            if components:
                # Assign to the components
                nodes = [".".join([node, components]) for node in nodes]

            filtered_nodes.extend(nodes)

        id_shading_engines = shading_engines_by_id[shader_uuid]
        if not id_shading_engines:
            log.error("{} - No shader found with cbId "
                      "'{}'".format(label, shader_uuid))
            continue
        elif len(id_shading_engines) > 1:
            log.error("{} - Skipping shader assignment. "
                      "More than one shader found with cbId "
                      "'{}'. (found: {})".format(label, shader_uuid,
                                                 id_shading_engines))
            continue

        if not filtered_nodes:
            log.warning("{} - No nodes found for shading engine "
                        "'{}'".format(label, id_shading_engines[0]))
            continue

        yield {"action": "assign",
               "uuid": data["uuid"],
               "nodes": filtered_nodes,
               "shader": id_shading_engines[0]}

    for data in attributes:
        nodes = nodes_by_id.get(data["uuid"], [])
        attr_value = data["attributes"]
        yield {"action": "setattr",
               "uuid": data["uuid"],
               "nodes": nodes,
               "attributes": attr_value}


def set_colorspace():
    """Set Colorspace from project configuration
    """
    project_name = os.getenv("AVALON_PROJECT")
    imageio = get_project_settings(project_name)["maya"]["imageio"]

    # Maya 2022+ introduces new OCIO v2 color management settings that
    # can override the old color managenement preferences. OpenPype has
    # separate settings for both so we fall back when necessary.
    use_ocio_v2 = imageio["colorManagementPreference_v2"]["enabled"]
    required_maya_version = 2022
    maya_version = int(cmds.about(version=True))
    maya_supports_ocio_v2 = maya_version >= required_maya_version
    if use_ocio_v2 and not maya_supports_ocio_v2:
        # Fallback to legacy behavior with a warning
        log.warning("Color Management Preference v2 is enabled but not "
                    "supported by current Maya version: {} (< {}). Falling "
                    "back to legacy settings.".format(
                        maya_version, required_maya_version)
                    )
        use_ocio_v2 = False

    if use_ocio_v2:
        root_dict = imageio["colorManagementPreference_v2"]
    else:
        root_dict = imageio["colorManagementPreference"]

    if not isinstance(root_dict, dict):
        msg = "set_colorspace(): argument should be dictionary"
        log.error(msg)

    log.debug(">> root_dict: {}".format(root_dict))

    # enable color management
    cmds.colorManagementPrefs(e=True, cmEnabled=True)
    cmds.colorManagementPrefs(e=True, ocioRulesEnabled=True)

    # set config path
    custom_ocio_config = False
    if root_dict.get("configFilePath"):
        unresolved_path = root_dict["configFilePath"]
        ocio_paths = unresolved_path[platform.system().lower()]

        resolved_path = None
        for ocio_p in ocio_paths:
            resolved_path = str(ocio_p).format(**os.environ)
            if not os.path.exists(resolved_path):
                continue

        if resolved_path:
            filepath = str(resolved_path).replace("\\", "/")
            cmds.colorManagementPrefs(e=True, configFilePath=filepath)
            cmds.colorManagementPrefs(e=True, cmConfigFileEnabled=True)
            log.debug("maya '{}' changed to: {}".format(
                "configFilePath", resolved_path))
            custom_ocio_config = True
        else:
            cmds.colorManagementPrefs(e=True, cmConfigFileEnabled=False)
            cmds.colorManagementPrefs(e=True, configFilePath="")

    # If no custom OCIO config file was set we make sure that Maya 2022+
    # either chooses between Maya's newer default v2 or legacy config based
    # on OpenPype setting to use ocio v2 or not.
    if maya_supports_ocio_v2 and not custom_ocio_config:
        if use_ocio_v2:
            # Use Maya 2022+ default OCIO v2 config
            log.info("Setting default Maya OCIO v2 config")
            cmds.colorManagementPrefs(edit=True, configFilePath="")
        else:
            # Set the Maya default config file path
            log.info("Setting default Maya OCIO v1 legacy config")
            cmds.colorManagementPrefs(edit=True, configFilePath="legacy")

    # set color spaces for rendering space and view transforms
    def _colormanage(**kwargs):
        """Wrapper around `cmds.colorManagementPrefs`.

        This logs errors instead of raising an error so color management
        settings get applied as much as possible.

        """
        assert len(kwargs) == 1, "Must receive one keyword argument"
        try:
            cmds.colorManagementPrefs(edit=True, **kwargs)
            log.debug("Setting Color Management Preference: {}".format(kwargs))
        except RuntimeError as exc:
            log.error(exc)

    if use_ocio_v2:
        _colormanage(renderingSpaceName=root_dict["renderSpace"])
        _colormanage(displayName=root_dict["displayName"])
        _colormanage(viewName=root_dict["viewName"])
    else:
        _colormanage(renderingSpaceName=root_dict["renderSpace"])
        if maya_supports_ocio_v2:
            _colormanage(viewName=root_dict["viewTransform"])
            _colormanage(displayName="legacy")
        else:
            _colormanage(viewTransformName=root_dict["viewTransform"])


@contextlib.contextmanager
def parent_nodes(nodes, parent=None):
    # type: (list, str) -> list
    """Context manager to un-parent provided nodes and return them back."""

    def _as_mdagpath(node):
        """Return MDagPath for node path."""
        if not node:
            return
        sel = OpenMaya.MSelectionList()
        sel.add(node)
        return sel.getDagPath(0)

    # We can only parent dag nodes so we ensure input contains only dag nodes
    nodes = cmds.ls(nodes, type="dagNode", long=True)
    if not nodes:
        # opt-out early
        yield
        return

    parent_node_path = None
    delete_parent = False
    if parent:
        if not cmds.objExists(parent):
            parent_node = cmds.createNode("transform",
                                          name=parent,
                                          skipSelect=False)
            delete_parent = True
        else:
            parent_node = parent
        parent_node_path = cmds.ls(parent_node, long=True)[0]

    # Store original parents
    node_parents = []
    for node in nodes:
        node_parent = get_node_parent(node)
        node_parents.append((_as_mdagpath(node), _as_mdagpath(node_parent)))

    try:
        for node, node_parent in node_parents:
            node_parent_path = node_parent.fullPathName() if node_parent else None  # noqa
            if node_parent_path == parent_node_path:
                # Already a child
                continue

            if parent_node_path:
                cmds.parent(node.fullPathName(), parent_node_path)
            else:
                cmds.parent(node.fullPathName(), world=True)

        yield
    finally:
        # Reparent to original parents
        for node, original_parent in node_parents:
            node_path = node.fullPathName()
            if not node_path:
                # Node must have been deleted
                continue

            node_parent_path = get_node_parent(node_path)

            original_parent_path = None
            if original_parent:
                original_parent_path = original_parent.fullPathName()
                if not original_parent_path:
                    # Original parent node must have been deleted
                    continue

            if node_parent_path != original_parent_path:
                if not original_parent_path:
                    cmds.parent(node_path, world=True)
                else:
                    cmds.parent(node_path, original_parent_path)

        if delete_parent:
            cmds.delete(parent_node_path)


@contextlib.contextmanager
def maintained_time():
    ct = cmds.currentTime(query=True)
    try:
        yield
    finally:
        cmds.currentTime(ct, edit=True)


def iter_visible_nodes_in_range(nodes, start, end):
    """Yield nodes that are visible in start-end frame range.

    - Ignores intermediateObjects completely.
    - Considers animated visibility attributes + upstream visibilities.

    This is optimized for large scenes where some nodes in the parent
    hierarchy might have some input connections to the visibilities,
    e.g. key, driven keys, connections to other attributes, etc.

    This only does a single time step to `start` if current frame is
    not inside frame range since the assumption is made that changing
    a frame isn't so slow that it beats querying all visibility
    plugs through MDGContext on another frame.

    Args:
        nodes (list): List of node names to consider.
        start (int, float): Start frame.
        end (int, float): End frame.

    Returns:
        list: List of node names. These will be long full path names so
            might have a longer name than the input nodes.

    """
    # States we consider per node
    VISIBLE = 1  # always visible
    INVISIBLE = 0  # always invisible
    ANIMATED = -1  # animated visibility

    # Ensure integers
    start = int(start)
    end = int(end)

    # Consider only non-intermediate dag nodes and use the "long" names.
    nodes = cmds.ls(nodes, long=True, noIntermediate=True, type="dagNode")
    if not nodes:
        return

    with maintained_time():
        # Go to first frame of the range if the current time is outside
        # the queried range so can directly query all visible nodes on
        # that frame.
        current_time = cmds.currentTime(query=True)
        if not (start <= current_time <= end):
            cmds.currentTime(start)

        visible = cmds.ls(nodes, long=True, visible=True)
        for node in visible:
            yield node
        if len(visible) == len(nodes) or start == end:
            # All are visible on frame one, so they are at least visible once
            # inside the frame range.
            return

    # For the invisible ones check whether its visibility and/or
    # any of its parents visibility attributes are animated. If so, it might
    # get visible on other frames in the range.
    def memodict(f):
        """Memoization decorator for a function taking a single argument.

        See: http://code.activestate.com/recipes/
             578231-probably-the-fastest-memoization-decorator-in-the-/
        """

        class memodict(dict):
            def __missing__(self, key):
                ret = self[key] = f(key)
                return ret

        return memodict().__getitem__

    @memodict
    def get_state(node):
        plug = node + ".visibility"
        connections = cmds.listConnections(plug,
                                           source=True,
                                           destination=False)
        if connections:
            return ANIMATED
        else:
            return VISIBLE if cmds.getAttr(plug) else INVISIBLE

    visible = set(visible)
    invisible = [node for node in nodes if node not in visible]
    always_invisible = set()
    # Iterate over the nodes by short to long names to iterate the highest
    # in hierarchy nodes first. So the collected data can be used from the
    # cache for parent queries in next iterations.
    node_dependencies = dict()
    for node in sorted(invisible, key=len):

        state = get_state(node)
        if state == INVISIBLE:
            always_invisible.add(node)
            continue

        # If not always invisible by itself we should go through and check
        # the parents to see if any of them are always invisible. For those
        # that are "ANIMATED" we consider that this node is dependent on
        # that attribute, we store them as dependency.
        dependencies = set()
        if state == ANIMATED:
            dependencies.add(node)

        traversed_parents = list()
        for parent in iter_parents(node):

            if parent in always_invisible or get_state(parent) == INVISIBLE:
                # When parent is always invisible then consider this parent,
                # this node we started from and any of the parents we
                # have traversed in-between to be *always invisible*
                always_invisible.add(parent)
                always_invisible.add(node)
                always_invisible.update(traversed_parents)
                break

            # If we have traversed the parent before and its visibility
            # was dependent on animated visibilities then we can just extend
            # its dependencies for to those for this node and break further
            # iteration upwards.
            parent_dependencies = node_dependencies.get(parent, None)
            if parent_dependencies is not None:
                dependencies.update(parent_dependencies)
                break

            state = get_state(parent)
            if state == ANIMATED:
                dependencies.add(parent)

            traversed_parents.append(parent)

        if node not in always_invisible and dependencies:
            node_dependencies[node] = dependencies

    if not node_dependencies:
        return

    # Now we only have to check the visibilities for nodes that have animated
    # visibility dependencies upstream. The fastest way to check these
    # visibility attributes across different frames is with Python api 2.0
    # so we do that.
    @memodict
    def get_visibility_mplug(node):
        """Return api 2.0 MPlug with cached memoize decorator"""
        sel = OpenMaya.MSelectionList()
        sel.add(node)
        dag = sel.getDagPath(0)
        return OpenMaya.MFnDagNode(dag).findPlug("visibility", True)

    @contextlib.contextmanager
    def dgcontext(mtime):
        """MDGContext context manager"""
        context = OpenMaya.MDGContext(mtime)
        try:
            previous = context.makeCurrent()
            yield context
        finally:
            previous.makeCurrent()

    # We skip the first frame as we already used that frame to check for
    # overall visibilities. And end+1 to include the end frame.
    scene_units = OpenMaya.MTime.uiUnit()
    for frame in range(start + 1, end + 1):
        mtime = OpenMaya.MTime(frame, unit=scene_units)

        # Build little cache so we don't query the same MPlug's value
        # again if it was checked on this frame and also is a dependency
        # for another node
        frame_visibilities = {}
        with dgcontext(mtime) as context:
            for node, dependencies in list(node_dependencies.items()):
                for dependency in dependencies:
                    dependency_visible = frame_visibilities.get(dependency,
                                                                None)
                    if dependency_visible is None:
                        mplug = get_visibility_mplug(dependency)
                        dependency_visible = mplug.asBool(context)
                        frame_visibilities[dependency] = dependency_visible

                    if not dependency_visible:
                        # One dependency is not visible, thus the
                        # node is not visible.
                        break

                else:
                    # All dependencies are visible.
                    yield node
                    # Remove node with dependencies for next frame iterations
                    # because it was visible at least once.
                    node_dependencies.pop(node)

        # If no more nodes to process break the frame iterations..
        if not node_dependencies:
            break


def get_attribute_input(attr):
    connections = cmds.listConnections(attr, plugs=True, destination=False)
    return connections[0] if connections else None


def convert_to_maya_fps(fps):
    """Convert any fps to supported Maya framerates."""
    float_framerates = [
        23.976023976023978,
        # WTF is 29.97 df vs fps?
        29.97002997002997,
        47.952047952047955,
        59.94005994005994
    ]
    # 44100 fps evaluates as 41000.0. Why? Omitting for now.
    int_framerates = [
        2,
        3,
        4,
        5,
        6,
        8,
        10,
        12,
        15,
        16,
        20,
        24,
        25,
        30,
        40,
        48,
        50,
        60,
        75,
        80,
        90,
        100,
        120,
        125,
        150,
        200,
        240,
        250,
        300,
        375,
        400,
        500,
        600,
        750,
        1200,
        1500,
        2000,
        3000,
        6000,
        48000
    ]

    # If input fps is a whole number we'll return.
    if float(fps).is_integer():
        # Validate fps is part of Maya's fps selection.
        if int(fps) not in int_framerates:
            raise ValueError(
                "Framerate \"{}\" is not supported in Maya".format(fps)
            )
        return int(fps)
    else:
        # Differences to supported float frame rates.
        differences = []
        for i in float_framerates:
            differences.append(abs(i - fps))

        # Validate difference does not stray too far from supported framerates.
        min_difference = min(differences)
        min_index = differences.index(min_difference)
        supported_framerate = float_framerates[min_index]
        if min_difference > 0.1:
            raise ValueError(
                "Framerate \"{}\" strays too far from any supported framerate"
                " in Maya. Closest supported framerate is \"{}\"".format(
                    fps, supported_framerate
                )
            )

        return supported_framerate


def write_xgen_file(data, filepath):
    """Overwrites data in .xgen files.

    Quite naive approach to mainly overwrite "xgDataPath" and "xgProjectPath".

    Args:
        data (dict): Dictionary of key, value. Key matches with xgen file.
        For example:
            {"xgDataPath": "some/path"}
        filepath (string): Absolute path of .xgen file.
    """
    # Generate regex lookup for line to key basically
    # match any of the keys in `\t{key}\t\t`
    keys = "|".join(re.escape(key) for key in data.keys())
    re_keys = re.compile("^\t({})\t\t".format(keys))

    lines = []
    with open(filepath, "r") as f:
        for line in f:
            match = re_keys.match(line)
            if match:
                key = match.group(1)
                value = data[key]
                line = "\t{}\t\t{}\n".format(key, value)

            lines.append(line)

    with open(filepath, "w") as f:
        f.writelines(lines)


def get_color_management_preferences():
    """Get and resolve OCIO preferences."""
    data = {
        # Is color management enabled.
        "enabled": cmds.colorManagementPrefs(
            query=True, cmEnabled=True
        ),
        "rendering_space": cmds.colorManagementPrefs(
            query=True, renderingSpaceName=True
        ),
        "output_transform": cmds.colorManagementPrefs(
            query=True, outputTransformName=True
        ),
        "output_transform_enabled": cmds.colorManagementPrefs(
            query=True, outputTransformEnabled=True
        ),
        "view_transform": cmds.colorManagementPrefs(
            query=True, viewTransformName=True
        )
    }

    # Split view and display from view_transform. view_transform comes in
    # format of "{view} ({display})".
    regex = re.compile(r"^(?P<view>.+) \((?P<display>.+)\)$")
    if int(cmds.about(version=True)) <= 2020:
        # view_transform comes in format of "{view} {display}" in 2020.
        regex = re.compile(r"^(?P<view>.+) (?P<display>.+)$")

    match = regex.match(data["view_transform"])
    if not match:
        raise ValueError(
            "Unable to parse view and display from Maya view transform: '{}' "
            "using regex '{}'".format(data["view_transform"], regex.pattern)
        )

    data.update({
        "display": match.group("display"),
        "view": match.group("view")
    })

    # Get config absolute path.
    path = cmds.colorManagementPrefs(
        query=True, configFilePath=True
    )

    # The OCIO config supports a custom <MAYA_RESOURCES> token.
    maya_resources_token = "<MAYA_RESOURCES>"
    maya_resources_path = OpenMaya.MGlobal.getAbsolutePathToResources()
    path = path.replace(maya_resources_token, maya_resources_path)

    data["config"] = path

    return data


def get_color_management_output_transform():
    preferences = get_color_management_preferences()
    colorspace = preferences["rendering_space"]
    if preferences["output_transform_enabled"]:
        colorspace = preferences["output_transform"]
    return colorspace


def image_info(file_path):
    # type: (str) -> dict
    """Based on tha texture path, get its bit depth and format information.
    Take reference from makeTx.py in Arnold:
        ImageInfo(filename): Get Image Information for colorspace
        AiTextureGetFormat(filename): Get Texture Format
        AiTextureGetBitDepth(filename): Get Texture bit depth
    Args:
        file_path (str): Path to the texture file.
    Returns:
        dict: Dictionary with the information about the texture file.
    """
    from arnold import (
        AiTextureGetBitDepth,
        AiTextureGetFormat
    )
    # Get Texture Information
    img_info = {'filename': file_path}
    if os.path.isfile(file_path):
        img_info['bit_depth'] = AiTextureGetBitDepth(file_path)  # noqa
        img_info['format'] = AiTextureGetFormat(file_path)  # noqa
    else:
        img_info['bit_depth'] = 8
        img_info['format'] = "unknown"
    return img_info


def guess_colorspace(img_info):
    # type: (dict) -> str
    """Guess the colorspace of the input image filename.
    Note:
        Reference from makeTx.py
    Args:
        img_info (dict): Image info generated by :func:`image_info`
    Returns:
        str: color space name use in the `--colorconvert`
             option of maketx.
    """
    from arnold import (
        AiTextureInvalidate,
        # types
        AI_TYPE_BYTE,
        AI_TYPE_INT,
        AI_TYPE_UINT
    )
    try:
        if img_info['bit_depth'] <= 16:
            if img_info['format'] in (AI_TYPE_BYTE, AI_TYPE_INT, AI_TYPE_UINT): # noqa
                return 'sRGB'
            else:
                return 'linear'
        # now discard the image file as AiTextureGetFormat has loaded it
        AiTextureInvalidate(img_info['filename'])       # noqa
    except ValueError:
        print(("[maketx] Error: Could not guess"
               "colorspace for {}").format(img_info["filename"]))
        return "linear"


def len_flattened(components):
    """Return the length of the list as if it was flattened.

    Maya will return consecutive components as a single entry
    when requesting with `maya.cmds.ls` without the `flatten`
    flag. Though enabling `flatten` on a large list (e.g. millions)
    will result in a slow result. This command will return the amount
    of entries in a non-flattened list by parsing the result with
    regex.

    Args:
        components (list): The non-flattened components.

    Returns:
        int: The amount of entries.

    """
    assert isinstance(components, (list, tuple))
    n = 0

    pattern = re.compile(r"\[(\d+):(\d+)\]")
    for c in components:
        match = pattern.search(c)
        if match:
            start, end = match.groups()
            n += int(end) - int(start) + 1
        else:
            n += 1
    return n


def get_all_children(nodes):
    """Return all children of `nodes` including each instanced child.
    Using maya.cmds.listRelatives(allDescendents=True) includes only the first
    instance. As such, this function acts as an optimal replacement with a
    focus on a fast query.

    """

    sel = OpenMaya.MSelectionList()
    traversed = set()
    iterator = OpenMaya.MItDag(OpenMaya.MItDag.kDepthFirst)
    for node in nodes:

        if node in traversed:
            # Ignore if already processed as a child
            # before
            continue

        sel.clear()
        sel.add(node)
        dag = sel.getDagPath(0)

        iterator.reset(dag)
        # ignore self
        iterator.next()  # noqa: B305
        while not iterator.isDone():

            path = iterator.fullPathName()

            if path in traversed:
                iterator.prune()
                iterator.next()  # noqa: B305
                continue

            traversed.add(path)
            iterator.next()  # noqa: B305

    return list(traversed)


def get_capture_preset(task_name, task_type, subset, project_settings, log):
    """Get capture preset for playblasting.

    Logic for transitioning from old style capture preset to new capture preset
    profiles.

    Args:
        task_name (str): Task name.
        take_type (str): Task type.
        subset (str): Subset name.
        project_settings (dict): Project settings.
        log (object): Logging object.
    """
    capture_preset = None
    filtering_criteria = {
        "hosts": "maya",
        "families": "review",
        "task_names": task_name,
        "task_types": task_type,
        "subset": subset
    }

    plugin_settings = project_settings["maya"]["publish"]["ExtractPlayblast"]
    if plugin_settings["profiles"]:
        profile = filter_profiles(
            plugin_settings["profiles"],
            filtering_criteria,
            logger=log
        )
        capture_preset = profile.get("capture_preset")
    else:
        log.warning("No profiles present for Extract Playblast")

    # Backward compatibility for deprecated Extract Playblast settings
    # without profiles.
    if capture_preset is None:
        log.debug(
            "Falling back to deprecated Extract Playblast capture preset "
            "because no new style playblast profiles are defined."
        )
        capture_preset = plugin_settings["capture_preset"]

    return capture_preset or {}


<<<<<<< HEAD
def get_reference_node(members, log=None):
    """Get the reference node from the container members
    Args:
        members: list of node names

    Returns:
        str: Reference node name.

    """

    # Collect the references without .placeHolderList[] attributes as
    # unique entries (objects only) and skipping the sharedReferenceNode.
    references = set()
    for ref in cmds.ls(members, exactType="reference", objectsOnly=True):

        # Ignore any `:sharedReferenceNode`
        if ref.rsplit(":", 1)[-1].startswith("sharedReferenceNode"):
            continue

        # Ignore _UNKNOWN_REF_NODE_ (PLN-160)
        if ref.rsplit(":", 1)[-1].startswith("_UNKNOWN_REF_NODE_"):
            continue

        references.add(ref)

    assert references, "No reference node found in container"

    # Get highest reference node (least parents)
    highest = min(references,
                  key=lambda x: len(get_reference_node_parents(x)))

    # Warn the user when we're taking the highest reference node
    if len(references) > 1:
        if not log:
            log = logging.getLogger(__name__)

        log.warning("More than one reference node found in "
                    "container, using highest reference node: "
                    "%s (in: %s)", highest, list(references))

    return highest


def get_reference_node_parents(ref):
    """Return all parent reference nodes of reference node

    Args:
        ref (str): reference node.

    Returns:
        list: The upstream parent reference nodes.

    """
    parent = cmds.referenceQuery(ref,
                                 referenceNode=True,
                                 parent=True)
    parents = []
    while parent:
        parents.append(parent)
        parent = cmds.referenceQuery(parent,
                                     referenceNode=True,
                                     parent=True)
    return parents
=======
def create_rig_animation_instance(nodes, context, namespace, log=None):
    """Create an animation publish instance for loaded rigs.

    See the RecreateRigAnimationInstance inventory action on how to use this
    for loaded rig containers.

    Arguments:
        nodes (list): Member nodes of the rig instance.
        context (dict): Representation context of the rig container
        namespace (str): Namespace of the rig container
        log (logging.Logger, optional): Logger to log to if provided

    Returns:
        None

    """
    output = next((node for node in nodes if
                   node.endswith("out_SET")), None)
    controls = next((node for node in nodes if
                     node.endswith("controls_SET")), None)

    assert output, "No out_SET in rig, this is a bug."
    assert controls, "No controls_SET in rig, this is a bug."

    # Find the roots amongst the loaded nodes
    roots = (
        cmds.ls(nodes, assemblies=True, long=True) or
        get_highest_in_hierarchy(nodes)
    )
    assert roots, "No root nodes in rig, this is a bug."

    asset = legacy_io.Session["AVALON_ASSET"]
    dependency = str(context["representation"]["_id"])

    if log:
        log.info("Creating subset: {}".format(namespace))

    # Create the animation instance
    creator_plugin = get_legacy_creator_by_name("CreateAnimation")
    with maintained_selection():
        cmds.select([output, controls] + roots, noExpand=True)
        legacy_create(
            creator_plugin,
            name=namespace,
            asset=asset,
            options={"useSelection": True},
            data={"dependencies": dependency}
        )
>>>>>>> 452b4623
<|MERGE_RESOLUTION|>--- conflicted
+++ resolved
@@ -3937,7 +3937,6 @@
     return capture_preset or {}
 
 
-<<<<<<< HEAD
 def get_reference_node(members, log=None):
     """Get the reference node from the container members
     Args:
@@ -4001,7 +4000,8 @@
                                      referenceNode=True,
                                      parent=True)
     return parents
-=======
+
+
 def create_rig_animation_instance(nodes, context, namespace, log=None):
     """Create an animation publish instance for loaded rigs.
 
@@ -4049,5 +4049,4 @@
             asset=asset,
             options={"useSelection": True},
             data={"dependencies": dependency}
-        )
->>>>>>> 452b4623
+        )