--- conflicted
+++ resolved
@@ -3351,59 +3351,6 @@
     return connections[0] if connections else None
 
 
-<<<<<<< HEAD
-def get_color_management_preferences():
-    """Get and resolve OCIO preferences."""
-    data = {
-        # Is color management enabled.
-        "enabled": cmds.colorManagementPrefs(
-            query=True, cmEnabled=True
-        ),
-        "rendering_space": cmds.colorManagementPrefs(
-            query=True, renderingSpaceName=True
-        ),
-        "output_transform": cmds.colorManagementPrefs(
-            query=True, outputTransformName=True
-        ),
-        "output_transform_enabled": cmds.colorManagementPrefs(
-            query=True, outputTransformEnabled=True
-        ),
-        "view_transform": cmds.colorManagementPrefs(
-            query=True, viewTransformName=True
-        )
-    }
-
-    # Split view and display from view_transform. view_transform comes in
-    # format of "{view} ({display})".
-    regex = re.compile(r"^(?P<view>.+) \((?P<display>.+)\)$")
-    match = regex.match(data["view_transform"])
-    data.update({
-        "display": match.group("display"),
-        "view": match.group("view")
-    })
-
-    # Get config absolute path.
-    path = cmds.colorManagementPrefs(
-        query=True, configFilePath=True
-    )
-
-    # The OCIO config supports a custom <MAYA_RESOURCES> token.
-    maya_resources_token = "<MAYA_RESOURCES>"
-    maya_resources_path = OpenMaya.MGlobal.getAbsolutePathToResources()
-    path = path.replace(maya_resources_token, maya_resources_path)
-
-    data["config"] = path
-
-    return data
-
-
-def get_color_management_output_transform():
-    preferences = get_color_management_preferences()
-    colorspace = preferences["rendering_space"]
-    if preferences["output_transform_enabled"]:
-        colorspace = preferences["output_transform"]
-    return colorspace
-=======
 def convert_to_maya_fps(fps):
     """Convert any fps to supported Maya framerates."""
     float_framerates = [
@@ -3484,7 +3431,6 @@
             )
 
         return supported_framerate
->>>>>>> 5a78cb0f
 
 
 def write_xgen_file(data, filepath):
@@ -3515,4 +3461,57 @@
             lines.append(line)
 
     with open(filepath, "w") as f:
-        f.writelines(lines)+        f.writelines(lines)
+
+
+def get_color_management_preferences():
+    """Get and resolve OCIO preferences."""
+    data = {
+        # Is color management enabled.
+        "enabled": cmds.colorManagementPrefs(
+            query=True, cmEnabled=True
+        ),
+        "rendering_space": cmds.colorManagementPrefs(
+            query=True, renderingSpaceName=True
+        ),
+        "output_transform": cmds.colorManagementPrefs(
+            query=True, outputTransformName=True
+        ),
+        "output_transform_enabled": cmds.colorManagementPrefs(
+            query=True, outputTransformEnabled=True
+        ),
+        "view_transform": cmds.colorManagementPrefs(
+            query=True, viewTransformName=True
+        )
+    }
+
+    # Split view and display from view_transform. view_transform comes in
+    # format of "{view} ({display})".
+    regex = re.compile(r"^(?P<view>.+) \((?P<display>.+)\)$")
+    match = regex.match(data["view_transform"])
+    data.update({
+        "display": match.group("display"),
+        "view": match.group("view")
+    })
+
+    # Get config absolute path.
+    path = cmds.colorManagementPrefs(
+        query=True, configFilePath=True
+    )
+
+    # The OCIO config supports a custom <MAYA_RESOURCES> token.
+    maya_resources_token = "<MAYA_RESOURCES>"
+    maya_resources_path = OpenMaya.MGlobal.getAbsolutePathToResources()
+    path = path.replace(maya_resources_token, maya_resources_path)
+
+    data["config"] = path
+
+    return data
+
+
+def get_color_management_output_transform():
+    preferences = get_color_management_preferences()
+    colorspace = preferences["rendering_space"]
+    if preferences["output_transform_enabled"]:
+        colorspace = preferences["output_transform"]
+    return colorspace