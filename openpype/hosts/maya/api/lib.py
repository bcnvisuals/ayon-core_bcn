--- conflicted
+++ resolved
@@ -3352,46 +3352,6 @@
     return connections[0] if connections else None
 
 
-<<<<<<< HEAD
-def imageInfo(filepath):
-    """Take reference from makeTx.py in Arnold
-    ImageInfo(filename): Get Image Information for colorspace
-    AiTextureGetFormat(filename): Get Texture Format
-    AiTextureGetBitDepth(filename): Get Texture Bit Depth
-    """
-
-    # Get Texture Information
-    img_info = {}
-    img_info['filename'] = filepath
-    if os.path.isfile(filepath):
-        img_info['bit_depth'] = AiTextureGetBitDepth(filepath)     # noqa
-        img_info['format'] = AiTextureGetFormat(filepath)     # noqa
-    else:
-        img_info['bit_depth'] = 8
-        img_info['format'] = "unknown"
-    return img_info
-
-
-def guess_colorspace(img_info):
-    ''' Take reference from makeTx.py
-    Guess the colorspace of the input image filename.
-    @return: a string suitable for the --colorconvert
-            option of maketx (linear, sRGB, Rec709)
-    '''
-    try:
-        if img_info['bit_depth'] <= 16:
-            if img_info['format'] in (AI_TYPE_BYTE, AI_TYPE_INT, AI_TYPE_UINT): # noqa
-                return 'sRGB'
-            else:
-                return 'linear'
-
-        # now discard the image file as AiTextureGetFormat has loaded it
-        AiTextureInvalidate(img_info['filename'])       # noqa
-    except ValueError:
-        print('[maketx] Error: Could not guess'
-              'colorspace for "%s"' % img_info['filename'])
-        return 'linear'
-=======
 def convert_to_maya_fps(fps):
     """Convert any fps to supported Maya framerates."""
     float_framerates = [
@@ -3503,4 +3463,43 @@
 
     with open(filepath, "w") as f:
         f.writelines(lines)
->>>>>>> 3b5094ee
+
+
+def imageInfo(filepath):
+    """Take reference from makeTx.py in Arnold
+    ImageInfo(filename): Get Image Information for colorspace
+    AiTextureGetFormat(filename): Get Texture Format
+    AiTextureGetBitDepth(filename): Get Texture Bit Depth
+    """
+
+    # Get Texture Information
+    img_info = {}
+    img_info['filename'] = filepath
+    if os.path.isfile(filepath):
+        img_info['bit_depth'] = AiTextureGetBitDepth(filepath)     # noqa
+        img_info['format'] = AiTextureGetFormat(filepath)     # noqa
+    else:
+        img_info['bit_depth'] = 8
+        img_info['format'] = "unknown"
+    return img_info
+
+
+def guess_colorspace(img_info):
+    ''' Take reference from makeTx.py
+    Guess the colorspace of the input image filename.
+    @return: a string suitable for the --colorconvert
+            option of maketx (linear, sRGB, Rec709)
+    '''
+    try:
+        if img_info['bit_depth'] <= 16:
+            if img_info['format'] in (AI_TYPE_BYTE, AI_TYPE_INT, AI_TYPE_UINT): # noqa
+                return 'sRGB'
+            else:
+                return 'linear'
+
+        # now discard the image file as AiTextureGetFormat has loaded it
+        AiTextureInvalidate(img_info['filename'])       # noqa
+    except ValueError:
+        print('[maketx] Error: Could not guess'
+              'colorspace for "%s"' % img_info['filename'])
+        return 'linear'