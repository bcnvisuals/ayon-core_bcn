--- conflicted
+++ resolved
@@ -17,65 +17,12 @@
     label = "Pointcache"
     family = "pointcache"
     icon = "gears"
-    includeUserDefinedAttributes = False
-    eulerFilter = True
-    noNormals = False
-    preRoll = False
-    renderableOnly = False
-    uvWrite = True
-    writeColorSets = False
-    writeFaceSets = False
-    wholeFrameGeo = False
-    worldSpace = True
-    writeVisibility = True
-    writeUVSets = True
-    writeCreases = False
-    dataFormat = "ogawa"
-    step = 1.0
-    attr = ""
-    attrPrefix = ""
-    stripNamespaces = True
-    verbose = False
-    preRollStartFrame = 0
-    farm = False
-    priority = 50
-    includeParentHierarchy = False  # Include parent groups
-    refresh = False  # Default to suspend refresh.
-    visibleOnly = False  # only nodes that are visible
+    write_color_sets = False
+    write_face_sets = False
+    include_user_defined_attributes = False
 
     def get_instance_attr_defs(self):
 
-<<<<<<< HEAD
-        attrs = [
-            "includeUserDefinedAttributes",
-            "eulerFilter",
-            "noNormals",
-            "preRoll",
-            "renderableOnly",
-            "uvWrite",
-            "writeColorSets",
-            "writeFaceSets",
-            "wholeFrameGeo",
-            "worldSpace",
-            "writeVisibility",
-            "writeUVSets",
-            "writeCreases",
-            "dataFormat",
-            "step",
-            "attr",
-            "attrPrefix",
-            "stripNamespaces",
-            "verbose",
-            "preRollStartFrame",
-            "farm",
-            "priority",
-            "includeParentHierarchy",
-            "refresh",
-            "visibleOnly"
-        ]
-        for attr in attrs:
-            self.data[attr] = getattr(self, attr)
-=======
         defs = lib.collect_animation_defs()
 
         defs.extend([
@@ -130,7 +77,6 @@
         return defs
 
     def create(self, subset_name, instance_data, pre_create_data):
->>>>>>> 5991a4a8
 
         instance = super(CreatePointCache, self).create(
             subset_name, instance_data, pre_create_data
