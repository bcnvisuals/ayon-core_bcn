# -*- coding: utf-8 -*-
"""Maya look extractor."""
from abc import ABCMeta, abstractmethod
from collections import OrderedDict
import contextlib
import json
import logging
import os
import tempfile
import six
import attr

import pyblish.api

from maya import cmds  # noqa

from openpype.lib import (
    find_executable,
    source_hash,
    run_subprocess,
    get_oiio_tool_args,
    ToolNotFoundError,
)

from openpype.pipeline import legacy_io, publish, KnownPublishError
from openpype.hosts.maya.api import lib
from openpype import AYON_SERVER_ENABLED

# Modes for transfer
COPY = 1
HARDLINK = 2


@attr.s
class TextureResult(object):
    """The resulting texture of a processed file for a resource"""
    # Path to the file
    path = attr.ib()
    # Colorspace of the resulting texture. This might not be the input
    # colorspace of the texture if a TextureProcessor has processed the file.
    colorspace = attr.ib()
    # Hash generated for the texture using openpype.lib.source_hash
    file_hash = attr.ib()
    # The transfer mode, e.g. COPY or HARDLINK
    transfer_mode = attr.ib()


def find_paths_by_hash(texture_hash):
    """Find the texture hash key in the dictionary.

    All paths that originate from it.

    Args:
        texture_hash (str): Hash of the texture.

    Return:
        str: path to texture if found.

    """
    if AYON_SERVER_ENABLED:
        raise KnownPublishError(
            "This is a bug. \"find_paths_by_hash\" is not compatible with "
            "AYON."
        )

    key = "data.sourceHashes.{0}".format(texture_hash)
    return legacy_io.distinct(key, {"type": "version"})


@contextlib.contextmanager
def no_workspace_dir():
    """Force maya to a fake temporary workspace directory.

    Note: This is not maya.cmds.workspace 'rootDirectory' but the 'directory'

    This helps to avoid Maya automatically remapping image paths to files
    relative to the currently set directory.

    """

    # Store current workspace
    original = cmds.workspace(query=True, directory=True)

    # Set a fake workspace
    fake_workspace_dir = tempfile.mkdtemp()
    cmds.workspace(directory=fake_workspace_dir)

    try:
        yield
    finally:
        try:
            cmds.workspace(directory=original)
        except RuntimeError:
            # If the original workspace directory didn't exist either
            # ignore the fact that it fails to reset it to the old path
            pass

        # Remove the temporary directory
        os.rmdir(fake_workspace_dir)


@six.add_metaclass(ABCMeta)
class TextureProcessor:

    extension = None

    def __init__(self, log=None):
        if log is None:
            log = logging.getLogger(self.__class__.__name__)
        self.log = log

    def apply_settings(self, system_settings, project_settings):
        """Apply OpenPype system/project settings to the TextureProcessor

        Args:
            system_settings (dict): OpenPype system settings
            project_settings (dict): OpenPype project settings

        Returns:
            None

        """
        pass

    @abstractmethod
    def process(self,
                source,
                colorspace,
                color_management,
                staging_dir):
        """Process the `source` texture.

        Must be implemented on inherited class.

        This must always return a TextureResult even when it does not generate
        a texture. If it doesn't generate a texture then it should return a
        TextureResult using the input path and colorspace.

        Args:
            source (str): Path to source file.
            colorspace (str): Colorspace of the source file.
            color_management (dict): Maya Color management data from
                `lib.get_color_management_preferences`
            staging_dir (str): Output directory to write to.

        Returns:
            TextureResult: The resulting texture information.

        """
        pass

    def __repr__(self):
        # Log instance as class name
        return self.__class__.__name__


class MakeRSTexBin(TextureProcessor):
    """Make `.rstexbin` using `redshiftTextureProcessor`"""

    extension = ".rstexbin"

    def process(self,
                source,
                colorspace,
                color_management,
                staging_dir):

        texture_processor_path = self.get_redshift_tool(
            "redshiftTextureProcessor"
        )
        if not texture_processor_path:
            raise KnownPublishError("Must have Redshift available.")

        subprocess_args = [
            texture_processor_path,
            source
        ]

        hash_args = ["rstex"]
        texture_hash = source_hash(source, *hash_args)

        # Redshift stores the output texture next to the input but with
        # the extension replaced to `.rstexbin`
        basename, ext = os.path.splitext(source)
        destination = "{}{}".format(basename, self.extension)

        self.log.debug(" ".join(subprocess_args))
        try:
            run_subprocess(subprocess_args)
        except Exception:
            self.log.error("Texture .rstexbin conversion failed",
                           exc_info=True)
            raise

        return TextureResult(
            path=destination,
            file_hash=texture_hash,
            colorspace=colorspace,
            transfer_mode=COPY
        )

    @staticmethod
    def get_redshift_tool(tool_name):
        """Path to redshift texture processor.

        On Windows it adds .exe extension if missing from tool argument.

        Args:
            tool_name (string): Tool name.

        Returns:
            str: Full path to redshift texture processor executable.
        """
        if "REDSHIFT_COREDATAPATH" not in os.environ:
            raise RuntimeError("Must have Redshift available.")

        redshift_tool_path = os.path.join(
            os.environ["REDSHIFT_COREDATAPATH"],
            "bin",
            tool_name
        )

        return find_executable(redshift_tool_path)


class MakeTX(TextureProcessor):
    """Make `.tx` using `maketx` with some default settings.

    Some hardcoded arguments passed to `maketx` are based on the defaults used
    in Arnold's txManager tool.

    """

    extension = ".tx"

    def __init__(self, log=None):
        super(MakeTX, self).__init__(log=log)
        self.extra_args = []

    def apply_settings(self, system_settings, project_settings):
        # Allow extra maketx arguments from project settings
        args_settings = (
            project_settings["maya"]["publish"]
            .get("ExtractLook", {}).get("maketx_arguments", [])
        )
        extra_args = []
        for arg_data in args_settings:
            argument = arg_data["argument"]
            parameters = arg_data["parameters"]
            if not argument:
                self.log.debug("Ignoring empty parameter from "
                               "`maketx_arguments` setting..")
                continue

            extra_args.append(argument)
            extra_args.extend(parameters)

        self.extra_args = extra_args

    def process(self,
                source,
                colorspace,
                color_management,
                staging_dir):
        """Process the texture.

        This function requires the `maketx` executable to be available in an
        OpenImageIO toolset detectable by OpenPype.

        Args:
            source (str): Path to source file.
            colorspace (str): Colorspace of the source file.
            color_management (dict): Maya Color management data from
                `lib.get_color_management_preferences`
            staging_dir (str): Output directory to write to.

        Returns:
            TextureResult: The resulting texture information.

        """

        try:
            maketx_args = get_oiio_tool_args("maketx")
        except ToolNotFoundError:
            raise KnownPublishError(
                "OpenImageIO is not available on the machine")

        # Define .tx filepath in staging if source file is not .tx
        fname, ext = os.path.splitext(os.path.basename(source))
        if ext == ".tx":
            # Do nothing if the source file is already a .tx file.
            return TextureResult(
                path=source,
                file_hash=source_hash(source),
                colorspace=colorspace,
                transfer_mode=COPY
            )

        # Hardcoded default arguments for maketx conversion based on Arnold's
        # txManager in Maya
        args = [
            # unpremultiply before conversion (recommended when alpha present)
            "--unpremult",
            # use oiio-optimized settings for tile-size, planarconfig, metadata
            "--oiio",
            "--filter", "lanczos3",
        ]
        if color_management["enabled"]:
            config_path = color_management["config"]
            if not os.path.exists(config_path):
                raise RuntimeError("OCIO config not found at: "
                                   "{}".format(config_path))

            render_colorspace = color_management["rendering_space"]

            self.log.debug("tx: converting colorspace {0} "
                          "-> {1}".format(colorspace,
                                          render_colorspace))
            args.extend(["--colorconvert", colorspace, render_colorspace])
            args.extend(["--colorconfig", config_path])

        else:
            # Maya Color management is disabled. We cannot rely on an OCIO
            self.log.debug("tx: Maya color management is disabled. No color "
                           "conversion will be applied to .tx conversion for: "
                           "{}".format(source))
            # Assume linear
            render_colorspace = "linear"

        # Note: The texture hash is only reliable if we include any potential
        # conversion arguments provide to e.g. `maketx`
        hash_args = ["maketx"] + args + self.extra_args
        texture_hash = source_hash(source, *hash_args)

        # Ensure folder exists
        resources_dir = os.path.join(staging_dir, "resources")
        if not os.path.exists(resources_dir):
            os.makedirs(resources_dir)

        self.log.debug("Generating .tx file for %s .." % source)

        subprocess_args = maketx_args + [
            "-v",  # verbose
            "-u",  # update mode
            # --checknan doesn't influence the output file but aborts the
            # conversion if it finds any. So we can avoid it for the file hash
            "--checknan",
            source
        ]

        subprocess_args.extend(args)
        if self.extra_args:
            subprocess_args.extend(self.extra_args)

        # Add source hash attribute after other arguments for log readability
        # Note: argument is excluded from the hash since it is the hash itself
        subprocess_args.extend([
            "--sattrib",
            "sourceHash",
            texture_hash
        ])

        destination = os.path.join(resources_dir, fname + ".tx")
        subprocess_args.extend(["-o", destination])

        # We want to make sure we are explicit about what OCIO config gets
        # used. So when we supply no --colorconfig flag that no fallback to
        # an OCIO env var occurs.
        env = os.environ.copy()
        env.pop("OCIO", None)

        self.log.debug(" ".join(subprocess_args))
        try:
            run_subprocess(subprocess_args, env=env)
        except Exception:
            self.log.error("Texture maketx conversion failed",
                           exc_info=True)
            raise

        return TextureResult(
            path=destination,
            file_hash=texture_hash,
            colorspace=render_colorspace,
            transfer_mode=COPY
        )

    @staticmethod
    def _has_arnold():
        """Return whether the arnold package is available and importable."""
        try:
            import arnold  # noqa: F401
            return True
        except (ImportError, ModuleNotFoundError):
            return False


class ExtractLook(publish.Extractor):
    """Extract Look (Maya Scene + JSON)

    Only extracts the sets (shadingEngines and alike) alongside a .json file
    that stores it relationships for the sets and "attribute" data for the
    instance members.

    """

    label = "Extract Look (Maya Scene + JSON)"
    hosts = ["maya"]
    families = ["look", "mvLook"]
    order = pyblish.api.ExtractorOrder + 0.2
    scene_type = "ma"
    look_data_type = "json"

    def get_maya_scene_type(self, instance):
        """Get Maya scene type from settings.

        Args:
            instance (pyblish.api.Instance): Instance with collected
                project settings.

        """
        ext_mapping = (
            instance.context.data["project_settings"]["maya"]["ext_mapping"]
        )
        if ext_mapping:
            self.log.debug("Looking in settings for scene type ...")
            # use extension mapping for first family found
            for family in self.families:
                try:
                    self.scene_type = ext_mapping[family]
                    self.log.debug(
                        "Using {} as scene type".format(self.scene_type))
                    break
                except KeyError:
                    # no preset found
                    pass

        return "mayaAscii" if self.scene_type == "ma" else "mayaBinary"

    def process(self, instance):
        """Plugin entry point.

        Args:
            instance: Instance to process.

        """
        _scene_type = self.get_maya_scene_type(instance)

        # Define extract output file path
        dir_path = self.staging_dir(instance)
        maya_fname = "{0}.{1}".format(instance.name, self.scene_type)
        json_fname = "{0}.{1}".format(instance.name, self.look_data_type)
        maya_path = os.path.join(dir_path, maya_fname)
        json_path = os.path.join(dir_path, json_fname)

        # Remove all members of the sets so they are not included in the
        # exported file by accident
        self.log.debug("Processing sets..")
        lookdata = instance.data["lookData"]
        relationships = lookdata["relationships"]
        sets = list(relationships.keys())
        if not sets:
            self.log.debug("No sets found for the look")
            return

        # Specify texture processing executables to activate
        # TODO: Load these more dynamically once we support more processors
        processors = []
        context = instance.context
        for key, Processor in {
            # Instance data key to texture processor mapping
            "maketx": MakeTX,
            "rstex": MakeRSTexBin
        }.items():
            if instance.data.get(key, False):
                processor = Processor()
                processor.apply_settings(context.data["system_settings"],
                                         context.data["project_settings"])
                processors.append(processor)

        if processors:
            self.log.debug("Collected texture processors: "
                           "{}".format(processors))

        self.log.debug("Processing resources..")
        results = self.process_resources(instance,
                                         staging_dir=dir_path,
                                         processors=processors)
        transfers = results["fileTransfers"]
        hardlinks = results["fileHardlinks"]
        hashes = results["fileHashes"]
        remap = results["attrRemap"]

        # Extract in correct render layer
        self.log.debug("Extracting look maya scene file: {}".format(maya_path))
        layer = instance.data.get("renderlayer", "defaultRenderLayer")
        with lib.renderlayer(layer):
            # TODO: Ensure membership edits don't become renderlayer overrides
            with lib.empty_sets(sets, force=True):
                # To avoid Maya trying to automatically remap the file
                # textures relative to the `workspace -directory` we force
                # it to a fake temporary workspace. This fixes textures
                # getting incorrectly remapped.
                with no_workspace_dir():
                    with lib.attribute_values(remap):
                        with lib.maintained_selection():
                            cmds.select(sets, noExpand=True)
                            cmds.file(
                                maya_path,
                                force=True,
                                typ=_scene_type,
                                exportSelected=True,
                                preserveReferences=False,
                                channels=True,
                                constraints=True,
                                expressions=True,
                                constructionHistory=True,
                            )

        # Write the JSON data
        data = {
            "attributes": lookdata["attributes"],
            "relationships": relationships
        }

        self.log.debug("Extracting json file: {}".format(json_path))
        with open(json_path, "w") as f:
            json.dump(data, f)

        if "files" not in instance.data:
            instance.data["files"] = []
        if "hardlinks" not in instance.data:
            instance.data["hardlinks"] = []
        if "transfers" not in instance.data:
            instance.data["transfers"] = []

        instance.data["files"].append(maya_fname)
        instance.data["files"].append(json_fname)

        if instance.data.get("representations") is None:
            instance.data["representations"] = []

        instance.data["representations"].append(
            {
                "name": self.scene_type,
                "ext": self.scene_type,
                "files": os.path.basename(maya_fname),
                "stagingDir": os.path.dirname(maya_fname),
            }
        )
        instance.data["representations"].append(
            {
                "name": self.look_data_type,
                "ext": self.look_data_type,
                "files": os.path.basename(json_fname),
                "stagingDir": os.path.dirname(json_fname),
            }
        )

        # Set up the resources transfers/links for the integrator
        instance.data["transfers"].extend(transfers)
        instance.data["hardlinks"].extend(hardlinks)

        # Source hash for the textures
        instance.data["sourceHashes"] = hashes

        self.log.debug("Extracted instance '%s' to: %s" % (instance.name,
                                                           maya_path))

    def _set_resource_result_colorspace(self, resource, colorspace):
        """Update resource resulting colorspace after texture processing"""
        if "result_color_space" in resource:
            if resource["result_color_space"] == colorspace:
                return

            self.log.warning(
                "Resource already has a resulting colorspace but is now "
                "being overridden to a new one: {} -> {}".format(
                    resource["result_color_space"], colorspace
                )
            )
        resource["result_color_space"] = colorspace

    def process_resources(self, instance, staging_dir, processors):
        """Process all resources in the instance.

        It is assumed that all resources are nodes using file textures.

        Extract the textures to transfer, possibly convert with maketx and
        remap the node paths to the destination path. Note that a source
        might be included more than once amongst the resources as they could
        be the input file to multiple nodes.

        """

        resources = instance.data["resources"]
        color_management = lib.get_color_management_preferences()

<<<<<<< HEAD
        # TODO: Temporary disable all hardlinking, due to the feature not being
        # used or properly working.
        self.log.info(
            "Forcing copy instead of hardlink."
        )
        force_copy = True
=======
        force_copy = instance.data.get("forceCopy", False)
        if not force_copy and platform.system().lower() == "windows":
            # Temporary fix to NOT create hardlinks on windows machines
            self.log.warning(
                "Forcing copy instead of hardlink due to issues on Windows..."
            )
            force_copy = True
>>>>>>> 9369d4d9

        destinations_cache = {}

        def get_resource_destination_cached(path):
            """Get resource destination with cached result per filepath"""
            if path not in destinations_cache:
                destination = self.get_resource_destination(
                    path, instance.data["resourcesDir"], processors)
                destinations_cache[path] = destination
            return destinations_cache[path]

        # Process all resource's individual files
        processed_files = {}
        transfers = []
        hardlinks = []
        hashes = {}
        remap = OrderedDict()
        for resource in resources:
            colorspace = resource["color_space"]

            for filepath in resource["files"]:
                filepath = os.path.normpath(filepath)

                if filepath in processed_files:
                    # The file was already processed, likely due to usage by
                    # another resource in the scene. We confirm here it
                    # didn't do color spaces different than the current
                    # resource.
                    processed_file = processed_files[filepath]
                    self.log.debug(
                        "File was already processed. Likely used by another "
                        "resource too: {}".format(filepath)
                    )

                    if colorspace != processed_file["color_space"]:
                        self.log.warning(
                            "File '{}' was already processed using colorspace "
                            "'{}' instead of the current resource's "
                            "colorspace '{}'. The already processed texture "
                            "result's colorspace '{}' will be used."
                            "".format(filepath,
                                      colorspace,
                                      processed_file["color_space"],
                                      processed_file["result_color_space"]))

                    self._set_resource_result_colorspace(
                        resource,
                        colorspace=processed_file["result_color_space"]
                    )
                    continue

                texture_result = self._process_texture(
                    filepath,
                    processors=processors,
                    staging_dir=staging_dir,
                    force_copy=force_copy,
                    color_management=color_management,
                    colorspace=colorspace
                )

                # Set the resulting color space on the resource
                self._set_resource_result_colorspace(
                    resource, colorspace=texture_result.colorspace
                )

                processed_files[filepath] = {
                    "color_space": colorspace,
                    "result_color_space": texture_result.colorspace,
                }

                source = texture_result.path
                destination = get_resource_destination_cached(source)
                if force_copy or texture_result.transfer_mode == COPY:
                    transfers.append((source, destination))
                    self.log.debug('file will be copied {} -> {}'.format(
                        source, destination))
                elif texture_result.transfer_mode == HARDLINK:
                    hardlinks.append((source, destination))
                    self.log.debug('file will be hardlinked {} -> {}'.format(
                        source, destination))

                # Store the hashes from hash to destination to include in the
                # database
                hashes[texture_result.file_hash] = destination

            # Set up remapping attributes for the node during the publish
            # The order of these can be important if one attribute directly
            # affects another, e.g. we set colorspace after filepath because
            # maya sometimes tries to guess the colorspace when changing
            # filepaths (which is avoidable, but we don't want to have those
            # attributes changed in the resulting publish)
            # Remap filepath to publish destination
            # TODO It would be much better if we could use the destination path
            #   from the actual processed texture results, but since the
            #   attribute will need to preserve tokens like <f>, <udim> etc for
            #   now we will define the output path from the attribute value
            #   including the tokens to persist them.
            filepath_attr = resource["attribute"]
            remap[filepath_attr] = get_resource_destination_cached(
                resource["source"]
            )

            # Preserve color space values (force value after filepath change)
            # This will also trigger in the same order at end of context to
            # ensure after context it's still the original value.
            node = resource["node"]
            if cmds.attributeQuery("colorSpace", node=node, exists=True):
                color_space_attr = "{}.colorSpace".format(node)
                remap[color_space_attr] = resource["result_color_space"]

        self.log.debug("Finished remapping destinations ...")

        return {
            "fileTransfers": transfers,
            "fileHardlinks": hardlinks,
            "fileHashes": hashes,
            "attrRemap": remap,
        }

    def get_resource_destination(self, filepath, resources_dir, processors):
        """Get resource destination path.

        This is utility function to change path if resource file name is
        changed by some external tool like `maketx`.

        Args:
            filepath (str): Resource source path
            resources_dir (str): Destination dir for resources in publish.
            processors (list): Texture processors converting resource.

        Returns:
            str: Path to resource file

        """
        # Compute destination location
        basename, ext = os.path.splitext(os.path.basename(filepath))

        # Get extension from the last processor
        for processor in reversed(processors):
            processor_ext = processor.extension
            if processor_ext and ext != processor_ext:
                self.log.debug("Processor {} overrides extension to '{}' "
                               "for path: {}".format(processor,
                                                     processor_ext,
                                                     filepath))
                ext = processor_ext
            break

        return os.path.join(
            resources_dir, basename + ext
        )

    def _get_existing_hashed_texture(self, texture_hash):
        """Return the first found filepath from a texture hash"""

        # If source has been published before with the same settings,
        # then don't reprocess but hardlink from the original
        existing = find_paths_by_hash(texture_hash)
        if existing:
            source = next((p for p in existing if os.path.exists(p)), None)
            if source:
                return source
            else:
                self.log.warning(
                    "Paths not found on disk, "
                    "skipping hardlink: {}".format(existing)
                )

    def _process_texture(self,
                         filepath,
                         processors,
                         staging_dir,
                         force_copy,
                         color_management,
                         colorspace):
        """Process a single texture file on disk for publishing.

        This will:
            1. Check whether it's already published, if so it will do hardlink
                (if the texture hash is found and force copy is not enabled)
            2. It will process the texture using the supplied texture
                processors like MakeTX and MakeRSTexBin if enabled.
            3. Compute the destination path for the source file.

        Args:
            filepath (str): The source file path to process.
            processors (list): List of TextureProcessor processing the texture
            staging_dir (str): The staging directory to write to.
            force_copy (bool): Whether to force a copy even if a file hash
                might have existed already in the project, otherwise
                hardlinking the existing file is allowed.
            color_management (dict): Maya's Color Management settings from
                `lib.get_color_management_preferences`
            colorspace (str): The source colorspace of the resources this
                texture belongs to.

        Returns:
            TextureResult: The texture result information.
        """

        if len(processors) > 1:
            raise KnownPublishError(
                "More than one texture processor not supported. "
                "Current processors enabled: {}".format(processors)
            )

        for processor in processors:
            self.log.debug("Processing texture {} with processor {}".format(
                filepath, processor
            ))

            processed_result = processor.process(filepath,
                                                 colorspace,
                                                 color_management,
                                                 staging_dir)
            if not processed_result:
                raise RuntimeError("Texture Processor {} returned "
                                   "no result.".format(processor))
            self.log.debug("Generated processed "
                           "texture: {}".format(processed_result.path))

            # TODO: Currently all processors force copy instead of allowing
            #       hardlinks using source hashes. This should be refactored
            return processed_result

        # No texture processing for this file
        texture_hash = source_hash(filepath)
        if not force_copy:
            existing = self._get_existing_hashed_texture(filepath)
            if existing:
                self.log.debug("Found hash in database, preparing hardlink..")
                return TextureResult(
                    path=filepath,
                    file_hash=texture_hash,
                    colorspace=colorspace,
                    transfer_mode=HARDLINK
                )

        return TextureResult(
            path=filepath,
            file_hash=texture_hash,
            colorspace=colorspace,
            transfer_mode=COPY
        )


class ExtractModelRenderSets(ExtractLook):
    """Extract model render attribute sets as model metadata

    Only extracts the render attrib sets (NO shadingEngines) alongside
    a .json file that stores it relationships for the sets and "attribute"
    data for the instance members.

    """

    label = "Model Render Sets"
    hosts = ["maya"]
    families = ["model"]
    scene_type_prefix = "meta.render."
    look_data_type = "meta.render.json"

    def get_maya_scene_type(self, instance):
        typ = super(ExtractModelRenderSets, self).get_maya_scene_type(instance)
        # add prefix
        self.scene_type = self.scene_type_prefix + self.scene_type

        return typ<|MERGE_RESOLUTION|>--- conflicted
+++ resolved
@@ -595,22 +595,19 @@
         resources = instance.data["resources"]
         color_management = lib.get_color_management_preferences()
 
-<<<<<<< HEAD
         # TODO: Temporary disable all hardlinking, due to the feature not being
         # used or properly working.
         self.log.info(
             "Forcing copy instead of hardlink."
         )
         force_copy = True
-=======
-        force_copy = instance.data.get("forceCopy", False)
+
         if not force_copy and platform.system().lower() == "windows":
             # Temporary fix to NOT create hardlinks on windows machines
             self.log.warning(
                 "Forcing copy instead of hardlink due to issues on Windows..."
             )
             force_copy = True
->>>>>>> 9369d4d9
 
         destinations_cache = {}
 
