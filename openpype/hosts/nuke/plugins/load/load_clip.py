--- conflicted
+++ resolved
@@ -128,11 +128,7 @@
         with viewer_update_and_undo_stop():
             read_node["file"].setValue(file)
 
-<<<<<<< HEAD
-            set_colorspace = self._set_colorspace(
-=======
             used_colorspace = self._set_colorspace(
->>>>>>> f1c2acdf
                 read_node, version_data, repre["data"])
 
             self._set_range_to_node(read_node, first, last, start_at_workfile)
@@ -149,16 +145,9 @@
                 elif k == 'colorspace':
                     colorspace = repre["data"].get(k)
                     colorspace = colorspace or version_data.get(k)
-<<<<<<< HEAD
-                    data_imprint.update({
-                        "db_colorspace": colorspace,
-                        "set_colorspace": set_colorspace
-                    })
-=======
                     data_imprint["db_colorspace"] = colorspace
                     if used_colorspace:
                         data_imprint["used_colorspace"] = used_colorspace
->>>>>>> f1c2acdf
                 else:
                     data_imprint.update(
                         {k: context["version"]['data'].get(k, str(None))})
@@ -246,11 +235,7 @@
         # to avoid multiple undo steps for rest of process
         # we will switch off undo-ing
         with viewer_update_and_undo_stop():
-<<<<<<< HEAD
-            set_colorspace = self._set_colorspace(
-=======
             used_colorspace = self._set_colorspace(
->>>>>>> f1c2acdf
                 read_node, version_data, representation["data"],
                 path=file)
 
@@ -262,10 +247,6 @@
                 "frameEnd": str(last),
                 "version": str(version.get("name")),
                 "db_colorspace": colorspace,
-<<<<<<< HEAD
-                "set_colorspace": set_colorspace,
-=======
->>>>>>> f1c2acdf
                 "source": version_data.get("source"),
                 "handleStart": str(self.handle_start),
                 "handleEnd": str(self.handle_end),
@@ -416,12 +397,7 @@
         # Set colorspace defined in version data
         if (
             colorspace is not None
-<<<<<<< HEAD
-            and colorspace_exists_on_node(
-                node, str(colorspace)) is not False
-=======
             and colorspace_exists_on_node(node, str(colorspace))
->>>>>>> f1c2acdf
         ):
             node["colorspace"].setValue(str(colorspace))
             output_color = str(colorspace)
