import os
from openpype.settings import get_local_settings

# Constant key under which local settings are stored
LOCAL_EXPERIMENTAL_KEY = "experimental_tools"


class ExperimentalTool(object):
    """Definition of experimental tool.

    Definition is used in local settings.

    Args:
        identifier (str): String identifier of tool (unique).
        label (str): Label shown in UI.
    """
    def __init__(self, identifier, label, tooltip):
        self.identifier = identifier
        self.label = label
        self.tooltip = tooltip
        self._enabled = True

    @property
    def enabled(self):
        """Is tool enabled and button is clickable."""
        return self._enabled

    def set_enabled(self, enabled=True):
        """Change if tool is enabled."""
        self._enabled = enabled


class ExperimentalHostTool(ExperimentalTool):
    """Definition of experimental tool.

    Definition is used in local settings and in experimental tools dialog.

    Args:
        identifier (str): String identifier of tool (unique).
        label (str): Label shown in UI.
        callback (function): Callback for UI button.
        tooltip (str): Tooltip showed on button.
        hosts_filter (list): List of host names for which is tool available.
            Some tools may not be available in all hosts.
    """
    def __init__(
        self, identifier, label, tooltip, callback, hosts_filter=None
    ):
        super(ExperimentalHostTool, self).__init__(identifier, label, tooltip)
        self.callback = callback
        self.hosts_filter = hosts_filter
        self._enabled = True

    def is_available_for_host(self, host_name):
        if self.hosts_filter:
            return host_name in self.hosts_filter
        return True

    def execute(self, *args, **kwargs):
        """Trigger registered callback."""
        self.callback(*args, **kwargs)


class ExperimentalTools:
    """Wrapper around experimental tools.

    To add/remove experimental tool just add/remove tool to
    `experimental_tools` variable in __init__ function.

    --- Example tool (callback will just print on click) ---
    def example_callback(*args):
        print("Triggered tool")

    experimental_tools = [
        ExperimentalHostTool(
            "example",
            "Example experimental tool",
            example_callback,
            "Example tool tooltip."
        )
    ]
    ---
    """
    def __init__(self, parent_widget=None, refresh=True):
        # Definition of experimental tools
        experimental_tools = [
            ExperimentalHostTool(
                "publisher",
                "New publisher",
                "Combined creation and publishing into one tool.",
                self._show_publisher,
                hosts_filter=["blender", "maya", "nuke", "celaction", "flame",
                              "fusion", "harmony", "hiero", "resolve",
                              "tvpaint", "unreal"]
<<<<<<< HEAD
            ),
            ExperimentalTool(
                "traypublisher",
                "New Standalone Publisher",
                "Standalone publisher using new publisher. Requires restart"
=======
>>>>>>> 86cd0e60
            )
        ]

        # Store tools by identifier
        tools_by_identifier = {}
        for tool in experimental_tools:
            if tool.identifier in tools_by_identifier:
                raise KeyError((
                    "Duplicated experimental tool identifier \"{}\""
                ).format(tool.identifier))
            tools_by_identifier[tool.identifier] = tool

        self._tools_by_identifier = tools_by_identifier
        self._tools = experimental_tools

        self._parent_widget = parent_widget
        self._publisher_tool = None

        if refresh:
            self.refresh_availability()

    @property
    def tools(self):
        """Tools in list.

        Returns:
            list: Tools filtered by host name if filtering was enabled
                on initialization.
        """
        return self._tools

    @property
    def tools_by_identifier(self):
        """Tools by their identifier.

        Returns:
            dict: Tools by identifier filtered by host name if filtering
                was enabled on initialization.
        """
        return self._tools_by_identifier

    def get(self, tool_identifier):
        """Get tool by identifier."""
        return self.tools_by_identifier.get(tool_identifier)

    def get_tools_for_host(self, host_name=None):
        if not host_name:
            host_name = os.environ.get("AVALON_APP")
        tools = []
        for tool in self.tools:
            if (
                isinstance(tool, ExperimentalHostTool)
                and tool.is_available_for_host(host_name)
            ):
                tools.append(tool)
        return tools

    def refresh_availability(self):
        """Reload local settings and check if any tool changed ability."""
        local_settings = get_local_settings()
        experimental_settings = (
            local_settings.get(LOCAL_EXPERIMENTAL_KEY)
        ) or {}

        for identifier, eperimental_tool in self.tools_by_identifier.items():
            enabled = experimental_settings.get(identifier, False)
            eperimental_tool.set_enabled(enabled)

    def _show_publisher(self):
        if self._publisher_tool is None:
            from openpype.tools.publisher.window import PublisherWindow

            self._publisher_tool = PublisherWindow(
                parent=self._parent_widget
            )

        self._publisher_tool.show()<|MERGE_RESOLUTION|>--- conflicted
+++ resolved
@@ -92,14 +92,6 @@
                 hosts_filter=["blender", "maya", "nuke", "celaction", "flame",
                               "fusion", "harmony", "hiero", "resolve",
                               "tvpaint", "unreal"]
-<<<<<<< HEAD
-            ),
-            ExperimentalTool(
-                "traypublisher",
-                "New Standalone Publisher",
-                "Standalone publisher using new publisher. Requires restart"
-=======
->>>>>>> 86cd0e60
             )
         ]
 
