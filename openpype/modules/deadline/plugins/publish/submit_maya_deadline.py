# -*- coding: utf-8 -*-
"""Submitting render job to Deadline.

This module is taking care of submitting job from Maya to Deadline. It
creates job and set correct environments. Its behavior is controlled by
``DEADLINE_REST_URL`` environment variable - pointing to Deadline Web Service
and :data:`MayaSubmitDeadline.use_published` property telling Deadline to
use published scene workfile or not.

If ``vrscene`` or ``assscene`` are detected in families, it will first
submit job to export these files and then dependent job to render them.

Attributes:
    payload_skeleton (dict): Skeleton payload data sent as job to Deadline.
        Default values are for ``MayaBatch`` plugin.

"""

from __future__ import print_function
import os
import getpass
import copy
import re
import hashlib
from datetime import datetime
import itertools
from collections import OrderedDict

import attr

from maya import cmds

from openpype.pipeline import legacy_io

<<<<<<< HEAD
# Documentation for keys available at:
# https://docs.thinkboxsoftware.com
#    /products/deadline/8.0/1_User%20Manual/manual
#    /manual-submission.html#job-info-file-options

payload_skeleton_template = {
    "JobInfo": {
        "BatchName": None,  # Top-level group name
        "Name": None,  # Job name, as seen in Monitor
        "UserName": None,
        "Plugin": "MayaBatch",
        "Frames": "{start}-{end}x{step}",
        "Comment": None,
        "Priority": 50,
    },
    "PluginInfo": {
        "SceneFile": None,  # Input
        "OutputFilePath": None,  # Output directory and filename
        "OutputFilePrefix": None,
        "Version": cmds.about(version=True),  # Mandatory for Deadline
        "UsingRenderLayers": True,
        "RenderLayer": None,  # Render only this layer
        "Renderer": None,
        "ProjectPath": None,  # Resolve relative references
        "RenderSetupIncludeLights": None,  # Include all lights flag.
    },
    "AuxFiles": []  # Mandatory for Deadline, may be empty
}


def _format_tiles(
        filename, index, tiles_x, tiles_y,
        width, height, prefix):
    """Generate tile entries for Deadline tile job.

    Returns two dictionaries - one that can be directly used in Deadline
    job, second that can be used for Deadline Assembly job configuration
    file.

    This will format tile names:

    Example::
        {
        "OutputFilename0Tile0": "_tile_1x1_4x4_Main_beauty.1001.exr",
        "OutputFilename0Tile1": "_tile_2x1_4x4_Main_beauty.1001.exr"
        }

    And add tile prefixes like:

    Example::
        Image prefix is:
        `maya/<Scene>/<RenderLayer>/<RenderLayer>_<RenderPass>`

        Result for tile 0 for 4x4 will be:
        `maya/<Scene>/<RenderLayer>/_tile_1x1_4x4_<RenderLayer>_<RenderPass>`

    Calculating coordinates is tricky as in Job they are defined as top,
    left, bottom, right with zero being in top-left corner. But Assembler
    configuration file takes tile coordinates as X, Y, Width and Height and
    zero is bottom left corner.

    Args:
        filename (str): Filename to process as tiles.
        index (int): Index of that file if it is sequence.
        tiles_x (int): Number of tiles in X.
        tiles_y (int): Number of tiles in Y.
        width (int): Width resolution of final image.
        height (int):  Height resolution of final image.
        prefix (str): Image prefix.

    Returns:
        (dict, dict): Tuple of two dictionaries - first can be used to
                      extend JobInfo, second has tiles x, y, width and height
                      used for assembler configuration.

    """
    tile = 0
    out = {"JobInfo": {}, "PluginInfo": {}}
    cfg = OrderedDict()
    w_space = width // tiles_x
    h_space = height // tiles_y

    cfg["TilesCropped"] = "False"

    for tile_x in range(1, tiles_x + 1):
        for tile_y in reversed(range(1, tiles_y + 1)):
            tile_prefix = "_tile_{}x{}_{}x{}_".format(
                tile_x, tile_y,
                tiles_x,
                tiles_y
            )
            out_tile_index = "OutputFilename{}Tile{}".format(
                str(index), tile
            )
            new_filename = "{}/{}{}".format(
                os.path.dirname(filename),
                tile_prefix,
                os.path.basename(filename)
            )
            out["JobInfo"][out_tile_index] = new_filename
            out["PluginInfo"]["RegionPrefix{}".format(str(tile))] = \
                "/{}".format(tile_prefix).join(prefix.rsplit("/", 1))

            top = int(height) - (tile_y * h_space)
            bottom = int(height) - ((tile_y - 1) * h_space) - 1
            left = (tile_x - 1) * w_space
            right = (tile_x * w_space) - 1

            out["PluginInfo"]["RegionTop{}".format(tile)] = top
            out["PluginInfo"]["RegionBottom{}".format(tile)] = bottom
            out["PluginInfo"]["RegionLeft{}".format(tile)] = left
            out["PluginInfo"]["RegionRight{}".format(tile)] = right

            cfg["Tile{}".format(tile)] = new_filename
            cfg["Tile{}Tile".format(tile)] = new_filename
            cfg["Tile{}FileName".format(tile)] = new_filename
            cfg["Tile{}X".format(tile)] = left
            cfg["Tile{}Y".format(tile)] = top

            cfg["Tile{}Width".format(tile)] = w_space
            cfg["Tile{}Height".format(tile)] = h_space

            tile += 1
    return out, cfg

=======
from openpype_modules.deadline import abstract_submit_deadline
from openpype_modules.deadline.abstract_submit_deadline import DeadlineJobInfo
>>>>>>> f5a8c36e


@attr.s
class MayaPluginInfo:
    SceneFile = attr.ib(default=None)   # Input
    OutputFilePath = attr.ib(default=None)  # Output directory and filename
    OutputFilePrefix = attr.ib(default=None)
    Version = attr.ib(default=None)  # Mandatory for Deadline
    UsingRenderLayers = attr.ib(default=True)
    RenderLayer = attr.ib(default=None)  # Render only this layer
    Renderer = attr.ib(default=None)
    ProjectPath = attr.ib(default=None)  # Resolve relative references
    RenderSetupIncludeLights = attr.ib(default=None)  # Include all lights flag


@attr.s
class PythonPluginInfo:
    ScriptFile = attr.ib()
    Version = attr.ib(default="3.6")
    Arguments = attr.ib(default=None)
    SingleFrameOnly = attr.ib(default=None)


@attr.s
class VRayPluginInfo:
    InputFilename = attr.ib(default=None)   # Input
    SeparateFilesPerFrame = attr.ib(default=None)
    VRayEngine = attr.ib(default="V-Ray")
    Width = attr.ib(default=None)
    Height = attr.ib(default=None)  # Mandatory for Deadline
    OutputFilePath = attr.ib(default=True)
    OutputFileName = attr.ib(default=None)  # Render only this layer


@attr.s
class ArnoldPluginInfo:
    ArnoldFile = attr.ib(default=None)


class MayaSubmitDeadline(abstract_submit_deadline.AbstractSubmitDeadline):

    label = "Submit Render to Deadline"
    hosts = ["maya"]
    families = ["renderlayer"]
    targets = ["local"]

    tile_assembler_plugin = "OpenPypeTileAssembler"
    priority = 50
    tile_priority = 50
    limit = []  # limit groups
    jobInfo = {}
    pluginInfo = {}
    group = "none"

    def get_job_info(self):
        job_info = DeadlineJobInfo(Plugin="MayaBatch")

        # todo: test whether this works for existing production cases
        #       where custom jobInfo was stored in the project settings
        job_info.update(self.jobInfo)

        instance = self._instance
        context = instance.context

        # Always use the original work file name for the Job name even when
        # rendering is done from the published Work File. The original work
        # file name is clearer because it can also have subversion strings,
        # etc. which are stripped for the published file.
        src_filepath = context.data["currentFile"]
        src_filename = os.path.basename(src_filepath)

        job_info.Name = "%s - %s" % (src_filename, instance.name)
        job_info.BatchName = src_filename
        job_info.Plugin = instance.data.get("mayaRenderPlugin", "MayaBatch")
        job_info.UserName = context.data.get("deadlineUser", getpass.getuser())

        # Deadline requires integers in frame range
        frames = "{start}-{end}x{step}".format(
            start=int(instance.data["frameStartHandle"]),
            end=int(instance.data["frameEndHandle"]),
            step=int(instance.data["byFrameStep"]),
        )
        job_info.Frames = frames

        job_info.Pool = instance.data.get("primaryPool")
        job_info.SecondaryPool = instance.data.get("secondaryPool")
        job_info.ChunkSize = instance.data.get("chunkSize", 10)
        job_info.Comment = context.data.get("comment")
        job_info.Priority = instance.data.get("priority", self.priority)
        job_info.FramesPerTask = instance.data.get("framesPerTask", 1)

        if self.group != "none" and self.group:
            job_info.Group = self.group

        if self.limit:
            job_info.LimitGroups = ",".join(self.limit)

<<<<<<< HEAD
        if self.group != "none" and self.group:
            self.payload_skeleton["JobInfo"]["Group"] = self.group

        if self.limit_groups:
            self.payload_skeleton["JobInfo"]["LimitGroups"] = \
                ",".join(self.limit_groups)
        # Optional, enable double-click to preview rendered
        # frames from Deadline Monitor
        self.payload_skeleton["JobInfo"]["OutputDirectory0"] = \
            os.path.dirname(output_filename_0).replace("\\", "/")
        self.payload_skeleton["JobInfo"]["OutputFilename0"] = \
            output_filename_0.replace("\\", "/")

        self.payload_skeleton["JobInfo"]["Comment"] = comment
        self.payload_skeleton["PluginInfo"]["RenderLayer"] = renderlayer

        # Only set RenderSetupIncludeLights when not None
        rs_include_lights = instance.data.get("renderSetupIncludeLights")
        if rs_include_lights is not None:
            self.payload_skeleton["PluginInfo"]["RenderSetupIncludeLights"] = (
                rs_include_lights
            )
        else:
            self.payload_skeleton["PluginInfo"].pop("RenderSetupIncludeLights")

        # Adding file dependencies.
        dependencies = instance.context.data["fileDependencies"]
        dependencies.append(filepath)
        if self.asset_dependencies:
            for dependency in dependencies:
                key = "AssetDependency" + str(dependencies.index(dependency))
                self.payload_skeleton["JobInfo"][key] = dependency
=======
        # Add options from RenderGlobals
        render_globals = instance.data.get("renderGlobals", {})
        job_info.update(render_globals)
>>>>>>> f5a8c36e

        keys = [
            "FTRACK_API_KEY",
            "FTRACK_API_USER",
            "FTRACK_SERVER",
            "OPENPYPE_SG_USER",
            "AVALON_PROJECT",
            "AVALON_ASSET",
            "AVALON_TASK",
            "AVALON_APP_NAME",
            "OPENPYPE_DEV",
            "OPENPYPE_VERSION"
        ]
        # Add mongo url if it's enabled
        if self._instance.context.data.get("deadlinePassMongoUrl"):
            keys.append("OPENPYPE_MONGO")

        environment = dict({key: os.environ[key] for key in keys
                            if key in os.environ}, **legacy_io.Session)

        for key in keys:
            value = environment.get(key)
            if not value:
                continue
            job_info.EnvironmentKeyValue[key] = value

        # to recognize job from PYPE for turning Event On/Off
        job_info.EnvironmentKeyValue["OPENPYPE_RENDER_JOB"] = "1"
        job_info.EnvironmentKeyValue["OPENPYPE_LOG_NO_COLORS"] = "1"

        # Adding file dependencies.
        if self.asset_dependencies:
            dependencies = instance.context.data["fileDependencies"]
            dependencies.append(context.data["currentFile"])
            for dependency in dependencies:
                job_info.AssetDependency += dependency

        # Add list of expected files to job
        # ---------------------------------
        exp = instance.data.get("expectedFiles")
        for filepath in self._iter_expected_files(exp):
            job_info.OutputDirectory += os.path.dirname(filepath)
            job_info.OutputFilename += os.path.basename(filepath)

        return job_info

    def get_plugin_info(self):

        instance = self._instance
        context = instance.context

        plugin_info = MayaPluginInfo(
            SceneFile=self.scene_path,
            Version=cmds.about(version=True),
            RenderLayer=instance.data['setMembers'],
            Renderer=instance.data["renderer"],
            RenderSetupIncludeLights=instance.data.get("renderSetupIncludeLights"),  # noqa
            ProjectPath=context.data["workspaceDir"],
            UsingRenderLayers=True,
        )

        plugin_payload = attr.asdict(plugin_info)

        # Patching with pluginInfo from settings
        for key, value in self.pluginInfo.items():
            plugin_payload[key] = value

        return plugin_payload

    def process_submission(self):

        instance = self._instance
        context = instance.context

        filepath = self.scene_path  # publish if `use_publish` else workfile

        # TODO: Avoid the need for this logic here, needed for submit publish
        # Store output dir for unified publisher (filesequence)
        expected_files = instance.data["expectedFiles"]
        first_file = next(self._iter_expected_files(expected_files))
        output_dir = os.path.dirname(first_file)
        instance.data["outputDir"] = output_dir
        instance.data["toBeRenderedOn"] = "deadline"

        # Patch workfile (only when use_published is enabled)
        if self.use_published:
            self._patch_workfile()

        # Gather needed data ------------------------------------------------
        workspace = context.data["workspaceDir"]
        default_render_file = instance.context.data.get('project_settings')\
            .get('maya')\
            .get('RenderSettings')\
            .get('default_render_image_folder')
        filename = os.path.basename(filepath)
        dirname = os.path.join(workspace, default_render_file)

        # Fill in common data to payload ------------------------------------
        # TODO: Replace these with collected data from CollectRender
        payload_data = {
            "filename": filename,
            "dirname": dirname,
        }

        # Submit preceding export jobs -------------------------------------
        export_job = None
        assert not all(x in instance.data["families"]
                       for x in ['vrayscene', 'assscene']), (
            "Vray Scene and Ass Scene options are mutually exclusive")

        if "vrayscene" in instance.data["families"]:
            self.log.debug("Submitting V-Ray scene render..")
            vray_export_payload = self._get_vray_export_payload(payload_data)
            export_job = self.submit(vray_export_payload)

            payload = self._get_vray_render_payload(payload_data)

        elif "assscene" in instance.data["families"]:
            self.log.debug("Submitting Arnold .ass standalone render..")
            ass_export_payload = self._get_arnold_export_payload(payload_data)
            export_job = self.submit(ass_export_payload)

            payload = self._get_arnold_render_payload(payload_data)
        else:
            self.log.debug("Submitting MayaBatch render..")
            payload = self._get_maya_payload(payload_data)

        # Add export job as dependency --------------------------------------
        if export_job:
            job_info, _ = payload
            job_info.JobDependency = export_job

        if instance.data.get("tileRendering"):
            # Prepare tiles data
            self._tile_render(payload)
        else:
            # Submit main render job
            job_info, plugin_info = payload
            self.submit(self.assemble_payload(job_info, plugin_info))

    def _tile_render(self, payload):
        """Submit as tile render per frame with dependent assembly jobs."""

        # As collected by super process()
        instance = self._instance

        payload_job_info, payload_plugin_info = payload
        job_info = copy.deepcopy(payload_job_info)
        plugin_info = copy.deepcopy(payload_plugin_info)

        # if we have sequence of files, we need to create tile job for
        # every frame
        job_info.TileJob = True
        job_info.TileJobTilesInX = instance.data.get("tilesX")
        job_info.TileJobTilesInY = instance.data.get("tilesY")

        tiles_count = job_info.TileJobTilesInX * job_info.TileJobTilesInY

        plugin_info["ImageHeight"] = instance.data.get("resolutionHeight")
        plugin_info["ImageWidth"] = instance.data.get("resolutionWidth")
        plugin_info["RegionRendering"] = True

        R_FRAME_NUMBER = re.compile(
            r".+\.(?P<frame>[0-9]+)\..+")  # noqa: N806, E501
        REPL_FRAME_NUMBER = re.compile(
            r"(.+\.)([0-9]+)(\..+)")  # noqa: N806, E501

        exp = instance.data["expectedFiles"]
        if isinstance(exp[0], dict):
            # we have aovs and we need to iterate over them
            # get files from `beauty`
            files = exp[0].get("beauty")
            # assembly files are used for assembly jobs as we need to put
            # together all AOVs
            assembly_files = list(
                itertools.chain.from_iterable(
                    [f for _, f in exp[0].items()]))
            if not files:
                # if beauty doesn't exist, use first aov we found
                files = exp[0].get(list(exp[0].keys())[0])
        else:
            files = exp
            assembly_files = files

        # Define frame tile jobs
        frame_file_hash = {}
        frame_payloads = {}
        file_index = 1
        for file in files:
            frame = re.search(R_FRAME_NUMBER, file).group("frame")

            new_job_info = copy.deepcopy(job_info)
            new_job_info.Name += " (Frame {} - {} tiles)".format(frame,
                                                                 tiles_count)
            new_job_info.TileJobFrame = frame

            new_plugin_info = copy.deepcopy(plugin_info)

            # Add tile data into job info and plugin info
            tiles_data = _format_tiles(
                file, 0,
                instance.data.get("tilesX"),
                instance.data.get("tilesY"),
                instance.data.get("resolutionWidth"),
                instance.data.get("resolutionHeight"),
                payload_plugin_info["OutputFilePrefix"]
            )[0]

            new_job_info.update(tiles_data["JobInfo"])
            new_plugin_info.update(tiles_data["PluginInfo"])

            self.log.info("hashing {} - {}".format(file_index, file))
            job_hash = hashlib.sha256(
                ("{}_{}".format(file_index, file)).encode("utf-8"))

            file_hash = job_hash.hexdigest()
            frame_file_hash[frame] = file_hash

            new_job_info.ExtraInfo[0] = file_hash
            new_job_info.ExtraInfo[1] = file

            frame_payloads[frame] = self.assemble_payload(
                job_info=new_job_info,
                plugin_info=new_plugin_info
            )
            file_index += 1

        self.log.info(
            "Submitting tile job(s) [{}] ...".format(len(frame_payloads)))

        # Submit frame tile jobs
        frame_tile_job_id = {}
        for frame, tile_job_payload in frame_payloads.items():
            job_id = self.submit(tile_job_payload)
            frame_tile_job_id[frame] = job_id

        # Define assembly payloads
        assembly_job_info = copy.deepcopy(job_info)
        assembly_job_info.Plugin = self.tile_assembler_plugin
        assembly_job_info.Name += " - Tile Assembly Job"
        assembly_job_info.Frames = 1
        assembly_job_info.MachineLimit = 1
        assembly_job_info.Priority = instance.data.get("tile_priority",
                                                       self.tile_priority)

        assembly_plugin_info = {
            "CleanupTiles": 1,
            "ErrorOnMissing": True,
            "Renderer": self._instance.data["renderer"]
        }

        assembly_payloads = []
        output_dir = self.job_info.OutputDirectory[0]
        for file in assembly_files:
            frame = re.search(R_FRAME_NUMBER, file).group("frame")

            frame_assembly_job_info = copy.deepcopy(assembly_job_info)
            frame_assembly_job_info.Name += " (Frame {})".format(frame)
            frame_assembly_job_info.OutputFilename[0] = re.sub(
                REPL_FRAME_NUMBER,
                "\\1{}\\3".format("#" * len(frame)), file)

            file_hash = frame_file_hash[frame]
            tile_job_id = frame_tile_job_id[frame]

            frame_assembly_job_info.ExtraInfo[0] = file_hash
            frame_assembly_job_info.ExtraInfo[1] = file
            frame_assembly_job_info.JobDependency = tile_job_id

            # write assembly job config files
            now = datetime.now()

            config_file = os.path.join(
                output_dir,
                "{}_config_{}.txt".format(
                    os.path.splitext(file)[0],
                    now.strftime("%Y_%m_%d_%H_%M_%S")
                )
            )
            try:
                if not os.path.isdir(output_dir):
                    os.makedirs(output_dir)
            except OSError:
                # directory is not available
                self.log.warning("Path is unreachable: "
                                 "`{}`".format(output_dir))

            with open(config_file, "w") as cf:
                print("TileCount={}".format(tiles_count), file=cf)
                print("ImageFileName={}".format(file), file=cf)
                print("ImageWidth={}".format(
                    instance.data.get("resolutionWidth")), file=cf)
                print("ImageHeight={}".format(
                    instance.data.get("resolutionHeight")), file=cf)

                tiles = _format_tiles(
                    file, 0,
                    instance.data.get("tilesX"),
                    instance.data.get("tilesY"),
                    instance.data.get("resolutionWidth"),
                    instance.data.get("resolutionHeight"),
                    payload_plugin_info["OutputFilePrefix"]
                )[1]
                for k, v in sorted(tiles.items()):
                    print("{}={}".format(k, v), file=cf)

            payload = self.assemble_payload(
                job_info=frame_assembly_job_info,
                plugin_info=assembly_plugin_info.copy(),
                # todo: aux file transfers don't work with deadline webservice
                # add config file as job auxFile
                # aux_files=[config_file]
            )
            assembly_payloads.append(payload)

        # Submit assembly jobs
        assembly_job_ids = []
        num_assemblies = len(assembly_payloads)
        for i, payload in enumerate(assembly_payloads):
            self.log.info(
                "submitting assembly job {} of {}".format(i + 1,
                                                          num_assemblies)
            )
            assembly_job_id = self.submit(payload)
            assembly_job_ids.append(assembly_job_id)

        instance.data["assemblySubmissionJobs"] = assembly_job_ids

    def _get_maya_payload(self, data):

        job_info = copy.deepcopy(self.job_info)

        if self.asset_dependencies:
            # Asset dependency to wait for at least the scene file to sync.
            job_info.AssetDependency += self.scene_path

        # Get layer prefix
        render_products = self._instance.data["renderProducts"]
        layer_metadata = render_products.layer_data
        layer_prefix = layer_metadata.filePrefix

        # This hack is here because of how Deadline handles Renderman version.
        # it considers everything with `renderman` set as version older than
        # Renderman 22, and so if we are using renderman > 21 we need to set
        # renderer string on the job to `renderman22`. We will have to change
        # this when Deadline releases new version handling this.
        renderer = self._instance.data["renderer"]
        if renderer == "renderman":
            try:
                from rfm2.config import cfg  # noqa
            except ImportError:
                raise Exception("Cannot determine renderman version")

            rman_version = cfg().build_info.version()  # type: str
            if int(rman_version.split(".")[0]) > 22:
                renderer = "renderman22"

        plugin_info = copy.deepcopy(self.plugin_info)
        plugin_info.update({
            # Output directory and filename
            "OutputFilePath": data["dirname"].replace("\\", "/"),
            "OutputFilePrefix": layer_prefix,
        })

        return job_info, plugin_info

    def _get_vray_export_payload(self, data):

        job_info = copy.deepcopy(self.job_info)
        job_info.Name = self._job_info_label("Export")

        # Get V-Ray settings info to compute output path
        vray_scene = self.format_vray_output_filename()

        plugin_info = {
            "Renderer": "vray",
            "SkipExistingFrames": True,
            "UseLegacyRenderLayers": True,
            "OutputFilePath": os.path.dirname(vray_scene)
        }

        return job_info, attr.asdict(plugin_info)

    def _get_arnold_export_payload(self, data):

        try:
            from openpype.scripts import export_maya_ass_job
        except Exception:
            raise AssertionError(
                "Expected module 'export_maya_ass_job' to be available")

        module_path = export_maya_ass_job.__file__
        if module_path.endswith(".pyc"):
            module_path = module_path[: -len(".pyc")] + ".py"

        script = os.path.normpath(module_path)

        job_info = copy.deepcopy(self.job_info)
        job_info.Name = self._job_info_label("Export")

        # Force a single frame Python job
        job_info.Plugin = "Python"
        job_info.Frames = 1

        renderlayer = self._instance.data["setMembers"]

        # add required env vars for the export script
        envs = {
            "AVALON_APP_NAME": os.environ.get("AVALON_APP_NAME"),
            "OPENPYPE_ASS_EXPORT_RENDER_LAYER": renderlayer,
            "OPENPYPE_ASS_EXPORT_SCENE_FILE": self.scene_path,
            "OPENPYPE_ASS_EXPORT_OUTPUT": job_info.OutputFilename[0],
            "OPENPYPE_ASS_EXPORT_START": int(self._instance.data["frameStartHandle"]),  # noqa
            "OPENPYPE_ASS_EXPORT_END":  int(self._instance.data["frameEndHandle"]),  # noqa
            "OPENPYPE_ASS_EXPORT_STEP": 1
        }
        for key, value in envs.items():
            if not value:
                continue
            job_info.EnvironmentKeyValue[key] = value

        plugin_info = PythonPluginInfo(
            ScriptFile=script,
            Version="3.6",
            Arguments="",
            SingleFrameOnly="True"
        )

        return job_info, attr.asdict(plugin_info)

    def _get_vray_render_payload(self, data):

        # Job Info
        job_info = copy.deepcopy(self.job_info)
        job_info.Name = self._job_info_label("Render")
        job_info.Plugin = "Vray"
        job_info.OverrideTaskExtraInfoNames = False

        # Plugin Info
        plugin_info = VRayPluginInfo(
            InputFilename=self.format_vray_output_filename(),
            SeparateFilesPerFrame=False,
            VRayEngine="V-Ray",
            Width=self._instance.data["resolutionWidth"],
            Height=self._instance.data["resolutionHeight"],
            OutputFilePath=job_info.OutputDirectory[0],
            OutputFileName=job_info.OutputFilename[0]
        )

        return job_info, attr.asdict(plugin_info)

    def _get_arnold_render_payload(self, data):

        # Job Info
        job_info = copy.deepcopy(self.job_info)
        job_info.Name = self._job_info_label("Render")
        job_info.Plugin = "Arnold"
        job_info.OverrideTaskExtraInfoNames = False

        # Plugin Info
        ass_file, _ = os.path.splitext(data["output_filename_0"])
        ass_filepath = ass_file + ".ass"

        plugin_info = ArnoldPluginInfo(
            ArnoldFile=ass_filepath
        )

        return job_info, attr.asdict(plugin_info)

    def format_vray_output_filename(self):
        """Format the expected output file of the Export job.

        Example:
            <Scene>/<Scene>_<Layer>/<Layer>
            "shot010_v006/shot010_v006_CHARS/CHARS_0001.vrscene"
        Returns:
            str

        """

        # "vrayscene/<Scene>/<Scene>_<Layer>/<Layer>"
        vray_settings = cmds.ls(type="VRaySettingsNode")
        node = vray_settings[0]
        template = cmds.getAttr("{}.vrscene_filename".format(node))
        scene, _ = os.path.splitext(self.scene_path)

        def smart_replace(string, key_values):
            new_string = string
            for key, value in key_values.items():
                new_string = new_string.replace(key, value)
            return new_string

        # Get workfile scene path without extension to format vrscene_filename
        scene_filename = os.path.basename(self.scene_path)
        scene_filename_no_ext, _ = os.path.splitext(scene_filename)

        layer = self._instance.data['setMembers']

        # Reformat without tokens
        output_path = smart_replace(
            template,
            {"<Scene>": scene_filename_no_ext,
             "<Layer>": layer})

        start_frame = int(self._instance.data["frameStartHandle"])
        workspace = self._instance.context.data["workspace"]
        filename_zero = "{}_{:04d}.vrscene".format(output_path, start_frame)
        filepath_zero = os.path.join(workspace, filename_zero)

        return filepath_zero.replace("\\", "/")

    def _patch_workfile(self):
        """Patch Maya scene.

        This will take list of patches (lines to add) and apply them to
        *published* Maya  scene file (that is used later for rendering).

        Patches are dict with following structure::
            {
                "name": "Name of patch",
                "regex": "regex of line before patch",
                "line": "line to insert"
            }

        """
        project_settings = self._instance.context.data["project_settings"]
        patches = (
            project_settings.get(
                "deadline", {}).get(
                "publish", {}).get(
                "MayaSubmitDeadline", {}).get(
                "scene_patches", {})
        )
        if not patches:
            return

        if not os.path.splitext(self.scene_path)[1].lower() != ".ma":
            self.log.debug("Skipping workfile patch since workfile is not "
                           ".ma file")
            return

        compiled_regex = [re.compile(p["regex"]) for p in patches]
        with open(self.scene_path, "r+") as pf:
            scene_data = pf.readlines()
            for ln, line in enumerate(scene_data):
                for i, r in enumerate(compiled_regex):
                    if re.match(r, line):
                        scene_data.insert(ln + 1, patches[i]["line"])
                        pf.seek(0)
                        pf.writelines(scene_data)
                        pf.truncate()
                        self.log.info("Applied {} patch to scene.".format(
                            patches[i]["name"]
                        ))

    def _job_info_label(self, label):
        return "{label} {job.Name} [{start}-{end}]".format(
            label=label,
            job=self.job_info,
            start=int(self._instance.data["frameStartHandle"]),
            end=int(self._instance.data["frameEndHandle"]),
        )

    @staticmethod
    def _iter_expected_files(exp):
        if isinstance(exp[0], dict):
            for _aov, files in exp[0].items():
                for file in files:
                    yield file
        else:
            for file in exp:
                yield file


def _format_tiles(
        filename, index, tiles_x, tiles_y,
        width, height, prefix):
    """Generate tile entries for Deadline tile job.

    Returns two dictionaries - one that can be directly used in Deadline
    job, second that can be used for Deadline Assembly job configuration
    file.

    This will format tile names:

    Example::
        {
        "OutputFilename0Tile0": "_tile_1x1_4x4_Main_beauty.1001.exr",
        "OutputFilename0Tile1": "_tile_2x1_4x4_Main_beauty.1001.exr"
        }

    And add tile prefixes like:

    Example::
        Image prefix is:
        `maya/<Scene>/<RenderLayer>/<RenderLayer>_<RenderPass>`

        Result for tile 0 for 4x4 will be:
        `maya/<Scene>/<RenderLayer>/_tile_1x1_4x4_<RenderLayer>_<RenderPass>`

    Calculating coordinates is tricky as in Job they are defined as top,
    left, bottom, right with zero being in top-left corner. But Assembler
    configuration file takes tile coordinates as X, Y, Width and Height and
    zero is bottom left corner.

    Args:
        filename (str): Filename to process as tiles.
        index (int): Index of that file if it is sequence.
        tiles_x (int): Number of tiles in X.
        tiles_y (int): Number if tikes in Y.
        width (int): Width resolution of final image.
        height (int):  Height resolution of final image.
        prefix (str): Image prefix.

    Returns:
        (dict, dict): Tuple of two dictionaires - first can be used to
                      extend JobInfo, second has tiles x, y, width and height
                      used for assembler configuration.

    """
    # Math used requires integers for correct output - as such
    # we ensure our inputs are correct.
    assert type(tiles_x) is int, "tiles_x must be an integer"
    assert type(tiles_y) is int, "tiles_y must be an integer"
    assert type(width) is int, "width must be an integer"
    assert type(height) is int, "height must be an integer"

    out = {"JobInfo": {}, "PluginInfo": {}}
    cfg = OrderedDict()
    w_space = width // tiles_x
    h_space = height // tiles_y

    cfg["TilesCropped"] = "False"

    tile = 0
    for tile_x in range(1, tiles_x + 1):
        for tile_y in reversed(range(1, tiles_y + 1)):
            tile_prefix = "_tile_{}x{}_{}x{}_".format(
                tile_x, tile_y,
                tiles_x,
                tiles_y
            )
            top = height - (tile_y * h_space)
            bottom = height - ((tile_y - 1) * h_space) - 1
            left = (tile_x - 1) * w_space
            right = (tile_x * w_space) - 1

            # Job Info
            new_filename = "{}/{}{}".format(
                os.path.dirname(filename),
                tile_prefix,
                os.path.basename(filename)
            )
            out["JobInfo"]["OutputFilename{}Tile{}".format(index, tile)] = new_filename   # noqa

            # Plugin Info
            out["PluginInfo"]["RegionPrefix{}".format(tile)] = "/{}".format(tile_prefix).join(prefix.rsplit("/", 1))  # noqa: E501
            out["PluginInfo"]["RegionTop{}".format(tile)] = top
            out["PluginInfo"]["RegionBottom{}".format(tile)] = bottom
            out["PluginInfo"]["RegionLeft{}".format(tile)] = left
            out["PluginInfo"]["RegionRight{}".format(tile)] = right

            # Tile config
            cfg["Tile{}".format(tile)] = new_filename
            cfg["Tile{}Tile".format(tile)] = new_filename
            cfg["Tile{}FileName".format(tile)] = new_filename
            cfg["Tile{}X".format(tile)] = left
            cfg["Tile{}Y".format(tile)] = top
            cfg["Tile{}Width".format(tile)] = w_space
            cfg["Tile{}Height".format(tile)] = h_space

            tile += 1

    return out, cfg<|MERGE_RESOLUTION|>--- conflicted
+++ resolved
@@ -32,35 +32,680 @@
 
 from openpype.pipeline import legacy_io
 
-<<<<<<< HEAD
-# Documentation for keys available at:
-# https://docs.thinkboxsoftware.com
-#    /products/deadline/8.0/1_User%20Manual/manual
-#    /manual-submission.html#job-info-file-options
-
-payload_skeleton_template = {
-    "JobInfo": {
-        "BatchName": None,  # Top-level group name
-        "Name": None,  # Job name, as seen in Monitor
-        "UserName": None,
-        "Plugin": "MayaBatch",
-        "Frames": "{start}-{end}x{step}",
-        "Comment": None,
-        "Priority": 50,
-    },
-    "PluginInfo": {
-        "SceneFile": None,  # Input
-        "OutputFilePath": None,  # Output directory and filename
-        "OutputFilePrefix": None,
-        "Version": cmds.about(version=True),  # Mandatory for Deadline
-        "UsingRenderLayers": True,
-        "RenderLayer": None,  # Render only this layer
-        "Renderer": None,
-        "ProjectPath": None,  # Resolve relative references
-        "RenderSetupIncludeLights": None,  # Include all lights flag.
-    },
-    "AuxFiles": []  # Mandatory for Deadline, may be empty
-}
+from openpype_modules.deadline import abstract_submit_deadline
+from openpype_modules.deadline.abstract_submit_deadline import DeadlineJobInfo
+
+
+@attr.s
+class MayaPluginInfo:
+    SceneFile = attr.ib(default=None)   # Input
+    OutputFilePath = attr.ib(default=None)  # Output directory and filename
+    OutputFilePrefix = attr.ib(default=None)
+    Version = attr.ib(default=None)  # Mandatory for Deadline
+    UsingRenderLayers = attr.ib(default=True)
+    RenderLayer = attr.ib(default=None)  # Render only this layer
+    Renderer = attr.ib(default=None)
+    ProjectPath = attr.ib(default=None)  # Resolve relative references
+    RenderSetupIncludeLights = attr.ib(default=None)  # Include all lights flag
+
+
+@attr.s
+class PythonPluginInfo:
+    ScriptFile = attr.ib()
+    Version = attr.ib(default="3.6")
+    Arguments = attr.ib(default=None)
+    SingleFrameOnly = attr.ib(default=None)
+
+
+@attr.s
+class VRayPluginInfo:
+    InputFilename = attr.ib(default=None)   # Input
+    SeparateFilesPerFrame = attr.ib(default=None)
+    VRayEngine = attr.ib(default="V-Ray")
+    Width = attr.ib(default=None)
+    Height = attr.ib(default=None)  # Mandatory for Deadline
+    OutputFilePath = attr.ib(default=True)
+    OutputFileName = attr.ib(default=None)  # Render only this layer
+
+
+@attr.s
+class ArnoldPluginInfo:
+    ArnoldFile = attr.ib(default=None)
+
+
+class MayaSubmitDeadline(abstract_submit_deadline.AbstractSubmitDeadline):
+
+    label = "Submit Render to Deadline"
+    hosts = ["maya"]
+    families = ["renderlayer"]
+    targets = ["local"]
+
+    tile_assembler_plugin = "OpenPypeTileAssembler"
+    priority = 50
+    tile_priority = 50
+    limit = []  # limit groups
+    jobInfo = {}
+    pluginInfo = {}
+    group = "none"
+
+    def get_job_info(self):
+        job_info = DeadlineJobInfo(Plugin="MayaBatch")
+
+        # todo: test whether this works for existing production cases
+        #       where custom jobInfo was stored in the project settings
+        job_info.update(self.jobInfo)
+
+        instance = self._instance
+        context = instance.context
+
+        # Always use the original work file name for the Job name even when
+        # rendering is done from the published Work File. The original work
+        # file name is clearer because it can also have subversion strings,
+        # etc. which are stripped for the published file.
+        src_filepath = context.data["currentFile"]
+        src_filename = os.path.basename(src_filepath)
+
+        job_info.Name = "%s - %s" % (src_filename, instance.name)
+        job_info.BatchName = src_filename
+        job_info.Plugin = instance.data.get("mayaRenderPlugin", "MayaBatch")
+        job_info.UserName = context.data.get("deadlineUser", getpass.getuser())
+
+        # Deadline requires integers in frame range
+        frames = "{start}-{end}x{step}".format(
+            start=int(instance.data["frameStartHandle"]),
+            end=int(instance.data["frameEndHandle"]),
+            step=int(instance.data["byFrameStep"]),
+        )
+        job_info.Frames = frames
+
+        job_info.Pool = instance.data.get("primaryPool")
+        job_info.SecondaryPool = instance.data.get("secondaryPool")
+        job_info.ChunkSize = instance.data.get("chunkSize", 10)
+        job_info.Comment = context.data.get("comment")
+        job_info.Priority = instance.data.get("priority", self.priority)
+        job_info.FramesPerTask = instance.data.get("framesPerTask", 1)
+
+        if self.group != "none" and self.group:
+            job_info.Group = self.group
+
+        if self.limit:
+            job_info.LimitGroups = ",".join(self.limit)
+
+        # Add options from RenderGlobals
+        render_globals = instance.data.get("renderGlobals", {})
+        job_info.update(render_globals)
+
+        keys = [
+            "FTRACK_API_KEY",
+            "FTRACK_API_USER",
+            "FTRACK_SERVER",
+            "OPENPYPE_SG_USER",
+            "AVALON_PROJECT",
+            "AVALON_ASSET",
+            "AVALON_TASK",
+            "AVALON_APP_NAME",
+            "OPENPYPE_DEV",
+            "OPENPYPE_VERSION"
+        ]
+        # Add mongo url if it's enabled
+        if self._instance.context.data.get("deadlinePassMongoUrl"):
+            keys.append("OPENPYPE_MONGO")
+
+        environment = dict({key: os.environ[key] for key in keys
+                            if key in os.environ}, **legacy_io.Session)
+
+        for key in keys:
+            value = environment.get(key)
+            if not value:
+                continue
+            job_info.EnvironmentKeyValue[key] = value
+
+        # to recognize job from PYPE for turning Event On/Off
+        job_info.EnvironmentKeyValue["OPENPYPE_RENDER_JOB"] = "1"
+        job_info.EnvironmentKeyValue["OPENPYPE_LOG_NO_COLORS"] = "1"
+
+        # Adding file dependencies.
+        if self.asset_dependencies:
+            dependencies = instance.context.data["fileDependencies"]
+            dependencies.append(context.data["currentFile"])
+            for dependency in dependencies:
+                job_info.AssetDependency += dependency
+
+        # Add list of expected files to job
+        # ---------------------------------
+        exp = instance.data.get("expectedFiles")
+        for filepath in self._iter_expected_files(exp):
+            job_info.OutputDirectory += os.path.dirname(filepath)
+            job_info.OutputFilename += os.path.basename(filepath)
+
+        return job_info
+
+    def get_plugin_info(self):
+
+        instance = self._instance
+        context = instance.context
+
+        plugin_info = MayaPluginInfo(
+            SceneFile=self.scene_path,
+            Version=cmds.about(version=True),
+            RenderLayer=instance.data['setMembers'],
+            Renderer=instance.data["renderer"],
+            RenderSetupIncludeLights=instance.data.get("renderSetupIncludeLights"),  # noqa
+            ProjectPath=context.data["workspaceDir"],
+            UsingRenderLayers=True,
+        )
+
+        plugin_payload = attr.asdict(plugin_info)
+
+        # Patching with pluginInfo from settings
+        for key, value in self.pluginInfo.items():
+            plugin_payload[key] = value
+
+        return plugin_payload
+
+    def process_submission(self):
+
+        instance = self._instance
+        context = instance.context
+
+        filepath = self.scene_path  # publish if `use_publish` else workfile
+
+        # TODO: Avoid the need for this logic here, needed for submit publish
+        # Store output dir for unified publisher (filesequence)
+        expected_files = instance.data["expectedFiles"]
+        first_file = next(self._iter_expected_files(expected_files))
+        output_dir = os.path.dirname(first_file)
+        instance.data["outputDir"] = output_dir
+        instance.data["toBeRenderedOn"] = "deadline"
+
+        # Patch workfile (only when use_published is enabled)
+        if self.use_published:
+            self._patch_workfile()
+
+        # Gather needed data ------------------------------------------------
+        workspace = context.data["workspaceDir"]
+        default_render_file = instance.context.data.get('project_settings')\
+            .get('maya')\
+            .get('RenderSettings')\
+            .get('default_render_image_folder')
+        filename = os.path.basename(filepath)
+        dirname = os.path.join(workspace, default_render_file)
+
+        # Fill in common data to payload ------------------------------------
+        # TODO: Replace these with collected data from CollectRender
+        payload_data = {
+            "filename": filename,
+            "dirname": dirname,
+        }
+
+        # Submit preceding export jobs -------------------------------------
+        export_job = None
+        assert not all(x in instance.data["families"]
+                       for x in ['vrayscene', 'assscene']), (
+            "Vray Scene and Ass Scene options are mutually exclusive")
+
+        if "vrayscene" in instance.data["families"]:
+            self.log.debug("Submitting V-Ray scene render..")
+            vray_export_payload = self._get_vray_export_payload(payload_data)
+            export_job = self.submit(vray_export_payload)
+
+            payload = self._get_vray_render_payload(payload_data)
+
+        elif "assscene" in instance.data["families"]:
+            self.log.debug("Submitting Arnold .ass standalone render..")
+            ass_export_payload = self._get_arnold_export_payload(payload_data)
+            export_job = self.submit(ass_export_payload)
+
+            payload = self._get_arnold_render_payload(payload_data)
+        else:
+            self.log.debug("Submitting MayaBatch render..")
+            payload = self._get_maya_payload(payload_data)
+
+        # Add export job as dependency --------------------------------------
+        if export_job:
+            job_info, _ = payload
+            job_info.JobDependency = export_job
+
+        if instance.data.get("tileRendering"):
+            # Prepare tiles data
+            self._tile_render(payload)
+        else:
+            # Submit main render job
+            job_info, plugin_info = payload
+            self.submit(self.assemble_payload(job_info, plugin_info))
+
+    def _tile_render(self, payload):
+        """Submit as tile render per frame with dependent assembly jobs."""
+
+        # As collected by super process()
+        instance = self._instance
+
+        payload_job_info, payload_plugin_info = payload
+        job_info = copy.deepcopy(payload_job_info)
+        plugin_info = copy.deepcopy(payload_plugin_info)
+
+        # if we have sequence of files, we need to create tile job for
+        # every frame
+        job_info.TileJob = True
+        job_info.TileJobTilesInX = instance.data.get("tilesX")
+        job_info.TileJobTilesInY = instance.data.get("tilesY")
+
+        tiles_count = job_info.TileJobTilesInX * job_info.TileJobTilesInY
+
+        plugin_info["ImageHeight"] = instance.data.get("resolutionHeight")
+        plugin_info["ImageWidth"] = instance.data.get("resolutionWidth")
+        plugin_info["RegionRendering"] = True
+
+        R_FRAME_NUMBER = re.compile(
+            r".+\.(?P<frame>[0-9]+)\..+")  # noqa: N806, E501
+        REPL_FRAME_NUMBER = re.compile(
+            r"(.+\.)([0-9]+)(\..+)")  # noqa: N806, E501
+
+        exp = instance.data["expectedFiles"]
+        if isinstance(exp[0], dict):
+            # we have aovs and we need to iterate over them
+            # get files from `beauty`
+            files = exp[0].get("beauty")
+            # assembly files are used for assembly jobs as we need to put
+            # together all AOVs
+            assembly_files = list(
+                itertools.chain.from_iterable(
+                    [f for _, f in exp[0].items()]))
+            if not files:
+                # if beauty doesn't exist, use first aov we found
+                files = exp[0].get(list(exp[0].keys())[0])
+        else:
+            files = exp
+            assembly_files = files
+
+        # Define frame tile jobs
+        frame_file_hash = {}
+        frame_payloads = {}
+        file_index = 1
+        for file in files:
+            frame = re.search(R_FRAME_NUMBER, file).group("frame")
+
+            new_job_info = copy.deepcopy(job_info)
+            new_job_info.Name += " (Frame {} - {} tiles)".format(frame,
+                                                                 tiles_count)
+            new_job_info.TileJobFrame = frame
+
+            new_plugin_info = copy.deepcopy(plugin_info)
+
+            # Add tile data into job info and plugin info
+            tiles_data = _format_tiles(
+                file, 0,
+                instance.data.get("tilesX"),
+                instance.data.get("tilesY"),
+                instance.data.get("resolutionWidth"),
+                instance.data.get("resolutionHeight"),
+                payload_plugin_info["OutputFilePrefix"]
+            )[0]
+
+            new_job_info.update(tiles_data["JobInfo"])
+            new_plugin_info.update(tiles_data["PluginInfo"])
+
+            self.log.info("hashing {} - {}".format(file_index, file))
+            job_hash = hashlib.sha256(
+                ("{}_{}".format(file_index, file)).encode("utf-8"))
+
+            file_hash = job_hash.hexdigest()
+            frame_file_hash[frame] = file_hash
+
+            new_job_info.ExtraInfo[0] = file_hash
+            new_job_info.ExtraInfo[1] = file
+
+            frame_payloads[frame] = self.assemble_payload(
+                job_info=new_job_info,
+                plugin_info=new_plugin_info
+            )
+            file_index += 1
+
+        self.log.info(
+            "Submitting tile job(s) [{}] ...".format(len(frame_payloads)))
+
+        # Submit frame tile jobs
+        frame_tile_job_id = {}
+        for frame, tile_job_payload in frame_payloads.items():
+            job_id = self.submit(tile_job_payload)
+            frame_tile_job_id[frame] = job_id
+
+        # Define assembly payloads
+        assembly_job_info = copy.deepcopy(job_info)
+        assembly_job_info.Plugin = self.tile_assembler_plugin
+        assembly_job_info.Name += " - Tile Assembly Job"
+        assembly_job_info.Frames = 1
+        assembly_job_info.MachineLimit = 1
+        assembly_job_info.Priority = instance.data.get("tile_priority",
+                                                       self.tile_priority)
+
+        assembly_plugin_info = {
+            "CleanupTiles": 1,
+            "ErrorOnMissing": True,
+            "Renderer": self._instance.data["renderer"]
+        }
+
+        assembly_payloads = []
+        output_dir = self.job_info.OutputDirectory[0]
+        for file in assembly_files:
+            frame = re.search(R_FRAME_NUMBER, file).group("frame")
+
+            frame_assembly_job_info = copy.deepcopy(assembly_job_info)
+            frame_assembly_job_info.Name += " (Frame {})".format(frame)
+            frame_assembly_job_info.OutputFilename[0] = re.sub(
+                REPL_FRAME_NUMBER,
+                "\\1{}\\3".format("#" * len(frame)), file)
+
+            file_hash = frame_file_hash[frame]
+            tile_job_id = frame_tile_job_id[frame]
+
+            frame_assembly_job_info.ExtraInfo[0] = file_hash
+            frame_assembly_job_info.ExtraInfo[1] = file
+            frame_assembly_job_info.JobDependency = tile_job_id
+
+            # write assembly job config files
+            now = datetime.now()
+
+            config_file = os.path.join(
+                output_dir,
+                "{}_config_{}.txt".format(
+                    os.path.splitext(file)[0],
+                    now.strftime("%Y_%m_%d_%H_%M_%S")
+                )
+            )
+            try:
+                if not os.path.isdir(output_dir):
+                    os.makedirs(output_dir)
+            except OSError:
+                # directory is not available
+                self.log.warning("Path is unreachable: "
+                                 "`{}`".format(output_dir))
+
+            with open(config_file, "w") as cf:
+                print("TileCount={}".format(tiles_count), file=cf)
+                print("ImageFileName={}".format(file), file=cf)
+                print("ImageWidth={}".format(
+                    instance.data.get("resolutionWidth")), file=cf)
+                print("ImageHeight={}".format(
+                    instance.data.get("resolutionHeight")), file=cf)
+
+                tiles = _format_tiles(
+                    file, 0,
+                    instance.data.get("tilesX"),
+                    instance.data.get("tilesY"),
+                    instance.data.get("resolutionWidth"),
+                    instance.data.get("resolutionHeight"),
+                    payload_plugin_info["OutputFilePrefix"]
+                )[1]
+                for k, v in sorted(tiles.items()):
+                    print("{}={}".format(k, v), file=cf)
+
+            payload = self.assemble_payload(
+                job_info=frame_assembly_job_info,
+                plugin_info=assembly_plugin_info.copy(),
+                # todo: aux file transfers don't work with deadline webservice
+                # add config file as job auxFile
+                # aux_files=[config_file]
+            )
+            assembly_payloads.append(payload)
+
+        # Submit assembly jobs
+        assembly_job_ids = []
+        num_assemblies = len(assembly_payloads)
+        for i, payload in enumerate(assembly_payloads):
+            self.log.info(
+                "submitting assembly job {} of {}".format(i + 1,
+                                                          num_assemblies)
+            )
+            assembly_job_id = self.submit(payload)
+            assembly_job_ids.append(assembly_job_id)
+
+        instance.data["assemblySubmissionJobs"] = assembly_job_ids
+
+    def _get_maya_payload(self, data):
+
+        job_info = copy.deepcopy(self.job_info)
+
+        if self.asset_dependencies:
+            # Asset dependency to wait for at least the scene file to sync.
+            job_info.AssetDependency += self.scene_path
+
+        # Get layer prefix
+        render_products = self._instance.data["renderProducts"]
+        layer_metadata = render_products.layer_data
+        layer_prefix = layer_metadata.filePrefix
+
+        # This hack is here because of how Deadline handles Renderman version.
+        # it considers everything with `renderman` set as version older than
+        # Renderman 22, and so if we are using renderman > 21 we need to set
+        # renderer string on the job to `renderman22`. We will have to change
+        # this when Deadline releases new version handling this.
+        renderer = self._instance.data["renderer"]
+        if renderer == "renderman":
+            try:
+                from rfm2.config import cfg  # noqa
+            except ImportError:
+                raise Exception("Cannot determine renderman version")
+
+            rman_version = cfg().build_info.version()  # type: str
+            if int(rman_version.split(".")[0]) > 22:
+                renderer = "renderman22"
+
+        plugin_info = copy.deepcopy(self.plugin_info)
+        plugin_info.update({
+            # Output directory and filename
+            "OutputFilePath": data["dirname"].replace("\\", "/"),
+            "OutputFilePrefix": layer_prefix,
+        })
+
+        return job_info, plugin_info
+
+    def _get_vray_export_payload(self, data):
+
+        job_info = copy.deepcopy(self.job_info)
+        job_info.Name = self._job_info_label("Export")
+
+        # Get V-Ray settings info to compute output path
+        vray_scene = self.format_vray_output_filename()
+
+        plugin_info = {
+            "Renderer": "vray",
+            "SkipExistingFrames": True,
+            "UseLegacyRenderLayers": True,
+            "OutputFilePath": os.path.dirname(vray_scene)
+        }
+
+        return job_info, attr.asdict(plugin_info)
+
+    def _get_arnold_export_payload(self, data):
+
+        try:
+            from openpype.scripts import export_maya_ass_job
+        except Exception:
+            raise AssertionError(
+                "Expected module 'export_maya_ass_job' to be available")
+
+        module_path = export_maya_ass_job.__file__
+        if module_path.endswith(".pyc"):
+            module_path = module_path[: -len(".pyc")] + ".py"
+
+        script = os.path.normpath(module_path)
+
+        job_info = copy.deepcopy(self.job_info)
+        job_info.Name = self._job_info_label("Export")
+
+        # Force a single frame Python job
+        job_info.Plugin = "Python"
+        job_info.Frames = 1
+
+        renderlayer = self._instance.data["setMembers"]
+
+        # add required env vars for the export script
+        envs = {
+            "AVALON_APP_NAME": os.environ.get("AVALON_APP_NAME"),
+            "OPENPYPE_ASS_EXPORT_RENDER_LAYER": renderlayer,
+            "OPENPYPE_ASS_EXPORT_SCENE_FILE": self.scene_path,
+            "OPENPYPE_ASS_EXPORT_OUTPUT": job_info.OutputFilename[0],
+            "OPENPYPE_ASS_EXPORT_START": int(self._instance.data["frameStartHandle"]),  # noqa
+            "OPENPYPE_ASS_EXPORT_END":  int(self._instance.data["frameEndHandle"]),  # noqa
+            "OPENPYPE_ASS_EXPORT_STEP": 1
+        }
+        for key, value in envs.items():
+            if not value:
+                continue
+            job_info.EnvironmentKeyValue[key] = value
+
+        plugin_info = PythonPluginInfo(
+            ScriptFile=script,
+            Version="3.6",
+            Arguments="",
+            SingleFrameOnly="True"
+        )
+
+        return job_info, attr.asdict(plugin_info)
+
+    def _get_vray_render_payload(self, data):
+
+        # Job Info
+        job_info = copy.deepcopy(self.job_info)
+        job_info.Name = self._job_info_label("Render")
+        job_info.Plugin = "Vray"
+        job_info.OverrideTaskExtraInfoNames = False
+
+        # Plugin Info
+        plugin_info = VRayPluginInfo(
+            InputFilename=self.format_vray_output_filename(),
+            SeparateFilesPerFrame=False,
+            VRayEngine="V-Ray",
+            Width=self._instance.data["resolutionWidth"],
+            Height=self._instance.data["resolutionHeight"],
+            OutputFilePath=job_info.OutputDirectory[0],
+            OutputFileName=job_info.OutputFilename[0]
+        )
+
+        return job_info, attr.asdict(plugin_info)
+
+    def _get_arnold_render_payload(self, data):
+
+        # Job Info
+        job_info = copy.deepcopy(self.job_info)
+        job_info.Name = self._job_info_label("Render")
+        job_info.Plugin = "Arnold"
+        job_info.OverrideTaskExtraInfoNames = False
+
+        # Plugin Info
+        ass_file, _ = os.path.splitext(data["output_filename_0"])
+        ass_filepath = ass_file + ".ass"
+
+        plugin_info = ArnoldPluginInfo(
+            ArnoldFile=ass_filepath
+        )
+
+        return job_info, attr.asdict(plugin_info)
+
+    def format_vray_output_filename(self):
+        """Format the expected output file of the Export job.
+
+        Example:
+            <Scene>/<Scene>_<Layer>/<Layer>
+            "shot010_v006/shot010_v006_CHARS/CHARS_0001.vrscene"
+        Returns:
+            str
+
+        """
+
+        # "vrayscene/<Scene>/<Scene>_<Layer>/<Layer>"
+        vray_settings = cmds.ls(type="VRaySettingsNode")
+        node = vray_settings[0]
+        template = cmds.getAttr("{}.vrscene_filename".format(node))
+        scene, _ = os.path.splitext(self.scene_path)
+
+        def smart_replace(string, key_values):
+            new_string = string
+            for key, value in key_values.items():
+                new_string = new_string.replace(key, value)
+            return new_string
+
+        # Get workfile scene path without extension to format vrscene_filename
+        scene_filename = os.path.basename(self.scene_path)
+        scene_filename_no_ext, _ = os.path.splitext(scene_filename)
+
+        layer = self._instance.data['setMembers']
+
+        # Reformat without tokens
+        output_path = smart_replace(
+            template,
+            {"<Scene>": scene_filename_no_ext,
+             "<Layer>": layer})
+
+        start_frame = int(self._instance.data["frameStartHandle"])
+        workspace = self._instance.context.data["workspace"]
+        filename_zero = "{}_{:04d}.vrscene".format(output_path, start_frame)
+        filepath_zero = os.path.join(workspace, filename_zero)
+
+        return filepath_zero.replace("\\", "/")
+
+    def _patch_workfile(self):
+        """Patch Maya scene.
+
+        This will take list of patches (lines to add) and apply them to
+        *published* Maya  scene file (that is used later for rendering).
+
+        Patches are dict with following structure::
+            {
+                "name": "Name of patch",
+                "regex": "regex of line before patch",
+                "line": "line to insert"
+            }
+
+        """
+        project_settings = self._instance.context.data["project_settings"]
+        patches = (
+            project_settings.get(
+                "deadline", {}).get(
+                "publish", {}).get(
+                "MayaSubmitDeadline", {}).get(
+                "scene_patches", {})
+        )
+        if not patches:
+            return
+
+        if not os.path.splitext(self.scene_path)[1].lower() != ".ma":
+            self.log.debug("Skipping workfile patch since workfile is not "
+                           ".ma file")
+            return
+
+        compiled_regex = [re.compile(p["regex"]) for p in patches]
+        with open(self.scene_path, "r+") as pf:
+            scene_data = pf.readlines()
+            for ln, line in enumerate(scene_data):
+                for i, r in enumerate(compiled_regex):
+                    if re.match(r, line):
+                        scene_data.insert(ln + 1, patches[i]["line"])
+                        pf.seek(0)
+                        pf.writelines(scene_data)
+                        pf.truncate()
+                        self.log.info("Applied {} patch to scene.".format(
+                            patches[i]["name"]
+                        ))
+
+    def _job_info_label(self, label):
+        return "{label} {job.Name} [{start}-{end}]".format(
+            label=label,
+            job=self.job_info,
+            start=int(self._instance.data["frameStartHandle"]),
+            end=int(self._instance.data["frameEndHandle"]),
+        )
+
+    @staticmethod
+    def _iter_expected_files(exp):
+        if isinstance(exp[0], dict):
+            for _aov, files in exp[0].items():
+                for file in files:
+                    yield file
+        else:
+            for file in exp:
+                yield file
 
 
 def _format_tiles(
@@ -89,7 +734,7 @@
         Result for tile 0 for 4x4 will be:
         `maya/<Scene>/<RenderLayer>/_tile_1x1_4x4_<RenderLayer>_<RenderPass>`
 
-    Calculating coordinates is tricky as in Job they are defined as top,
+        Calculating coordinates is tricky as in Job they are defined as top,
     left, bottom, right with zero being in top-left corner. But Assembler
     configuration file takes tile coordinates as X, Y, Width and Height and
     zero is bottom left corner.
@@ -156,818 +801,5 @@
             cfg["Tile{}Height".format(tile)] = h_space
 
             tile += 1
-    return out, cfg
-
-=======
-from openpype_modules.deadline import abstract_submit_deadline
-from openpype_modules.deadline.abstract_submit_deadline import DeadlineJobInfo
->>>>>>> f5a8c36e
-
-
-@attr.s
-class MayaPluginInfo:
-    SceneFile = attr.ib(default=None)   # Input
-    OutputFilePath = attr.ib(default=None)  # Output directory and filename
-    OutputFilePrefix = attr.ib(default=None)
-    Version = attr.ib(default=None)  # Mandatory for Deadline
-    UsingRenderLayers = attr.ib(default=True)
-    RenderLayer = attr.ib(default=None)  # Render only this layer
-    Renderer = attr.ib(default=None)
-    ProjectPath = attr.ib(default=None)  # Resolve relative references
-    RenderSetupIncludeLights = attr.ib(default=None)  # Include all lights flag
-
-
-@attr.s
-class PythonPluginInfo:
-    ScriptFile = attr.ib()
-    Version = attr.ib(default="3.6")
-    Arguments = attr.ib(default=None)
-    SingleFrameOnly = attr.ib(default=None)
-
-
-@attr.s
-class VRayPluginInfo:
-    InputFilename = attr.ib(default=None)   # Input
-    SeparateFilesPerFrame = attr.ib(default=None)
-    VRayEngine = attr.ib(default="V-Ray")
-    Width = attr.ib(default=None)
-    Height = attr.ib(default=None)  # Mandatory for Deadline
-    OutputFilePath = attr.ib(default=True)
-    OutputFileName = attr.ib(default=None)  # Render only this layer
-
-
-@attr.s
-class ArnoldPluginInfo:
-    ArnoldFile = attr.ib(default=None)
-
-
-class MayaSubmitDeadline(abstract_submit_deadline.AbstractSubmitDeadline):
-
-    label = "Submit Render to Deadline"
-    hosts = ["maya"]
-    families = ["renderlayer"]
-    targets = ["local"]
-
-    tile_assembler_plugin = "OpenPypeTileAssembler"
-    priority = 50
-    tile_priority = 50
-    limit = []  # limit groups
-    jobInfo = {}
-    pluginInfo = {}
-    group = "none"
-
-    def get_job_info(self):
-        job_info = DeadlineJobInfo(Plugin="MayaBatch")
-
-        # todo: test whether this works for existing production cases
-        #       where custom jobInfo was stored in the project settings
-        job_info.update(self.jobInfo)
-
-        instance = self._instance
-        context = instance.context
-
-        # Always use the original work file name for the Job name even when
-        # rendering is done from the published Work File. The original work
-        # file name is clearer because it can also have subversion strings,
-        # etc. which are stripped for the published file.
-        src_filepath = context.data["currentFile"]
-        src_filename = os.path.basename(src_filepath)
-
-        job_info.Name = "%s - %s" % (src_filename, instance.name)
-        job_info.BatchName = src_filename
-        job_info.Plugin = instance.data.get("mayaRenderPlugin", "MayaBatch")
-        job_info.UserName = context.data.get("deadlineUser", getpass.getuser())
-
-        # Deadline requires integers in frame range
-        frames = "{start}-{end}x{step}".format(
-            start=int(instance.data["frameStartHandle"]),
-            end=int(instance.data["frameEndHandle"]),
-            step=int(instance.data["byFrameStep"]),
-        )
-        job_info.Frames = frames
-
-        job_info.Pool = instance.data.get("primaryPool")
-        job_info.SecondaryPool = instance.data.get("secondaryPool")
-        job_info.ChunkSize = instance.data.get("chunkSize", 10)
-        job_info.Comment = context.data.get("comment")
-        job_info.Priority = instance.data.get("priority", self.priority)
-        job_info.FramesPerTask = instance.data.get("framesPerTask", 1)
-
-        if self.group != "none" and self.group:
-            job_info.Group = self.group
-
-        if self.limit:
-            job_info.LimitGroups = ",".join(self.limit)
-
-<<<<<<< HEAD
-        if self.group != "none" and self.group:
-            self.payload_skeleton["JobInfo"]["Group"] = self.group
-
-        if self.limit_groups:
-            self.payload_skeleton["JobInfo"]["LimitGroups"] = \
-                ",".join(self.limit_groups)
-        # Optional, enable double-click to preview rendered
-        # frames from Deadline Monitor
-        self.payload_skeleton["JobInfo"]["OutputDirectory0"] = \
-            os.path.dirname(output_filename_0).replace("\\", "/")
-        self.payload_skeleton["JobInfo"]["OutputFilename0"] = \
-            output_filename_0.replace("\\", "/")
-
-        self.payload_skeleton["JobInfo"]["Comment"] = comment
-        self.payload_skeleton["PluginInfo"]["RenderLayer"] = renderlayer
-
-        # Only set RenderSetupIncludeLights when not None
-        rs_include_lights = instance.data.get("renderSetupIncludeLights")
-        if rs_include_lights is not None:
-            self.payload_skeleton["PluginInfo"]["RenderSetupIncludeLights"] = (
-                rs_include_lights
-            )
-        else:
-            self.payload_skeleton["PluginInfo"].pop("RenderSetupIncludeLights")
-
-        # Adding file dependencies.
-        dependencies = instance.context.data["fileDependencies"]
-        dependencies.append(filepath)
-        if self.asset_dependencies:
-            for dependency in dependencies:
-                key = "AssetDependency" + str(dependencies.index(dependency))
-                self.payload_skeleton["JobInfo"][key] = dependency
-=======
-        # Add options from RenderGlobals
-        render_globals = instance.data.get("renderGlobals", {})
-        job_info.update(render_globals)
->>>>>>> f5a8c36e
-
-        keys = [
-            "FTRACK_API_KEY",
-            "FTRACK_API_USER",
-            "FTRACK_SERVER",
-            "OPENPYPE_SG_USER",
-            "AVALON_PROJECT",
-            "AVALON_ASSET",
-            "AVALON_TASK",
-            "AVALON_APP_NAME",
-            "OPENPYPE_DEV",
-            "OPENPYPE_VERSION"
-        ]
-        # Add mongo url if it's enabled
-        if self._instance.context.data.get("deadlinePassMongoUrl"):
-            keys.append("OPENPYPE_MONGO")
-
-        environment = dict({key: os.environ[key] for key in keys
-                            if key in os.environ}, **legacy_io.Session)
-
-        for key in keys:
-            value = environment.get(key)
-            if not value:
-                continue
-            job_info.EnvironmentKeyValue[key] = value
-
-        # to recognize job from PYPE for turning Event On/Off
-        job_info.EnvironmentKeyValue["OPENPYPE_RENDER_JOB"] = "1"
-        job_info.EnvironmentKeyValue["OPENPYPE_LOG_NO_COLORS"] = "1"
-
-        # Adding file dependencies.
-        if self.asset_dependencies:
-            dependencies = instance.context.data["fileDependencies"]
-            dependencies.append(context.data["currentFile"])
-            for dependency in dependencies:
-                job_info.AssetDependency += dependency
-
-        # Add list of expected files to job
-        # ---------------------------------
-        exp = instance.data.get("expectedFiles")
-        for filepath in self._iter_expected_files(exp):
-            job_info.OutputDirectory += os.path.dirname(filepath)
-            job_info.OutputFilename += os.path.basename(filepath)
-
-        return job_info
-
-    def get_plugin_info(self):
-
-        instance = self._instance
-        context = instance.context
-
-        plugin_info = MayaPluginInfo(
-            SceneFile=self.scene_path,
-            Version=cmds.about(version=True),
-            RenderLayer=instance.data['setMembers'],
-            Renderer=instance.data["renderer"],
-            RenderSetupIncludeLights=instance.data.get("renderSetupIncludeLights"),  # noqa
-            ProjectPath=context.data["workspaceDir"],
-            UsingRenderLayers=True,
-        )
-
-        plugin_payload = attr.asdict(plugin_info)
-
-        # Patching with pluginInfo from settings
-        for key, value in self.pluginInfo.items():
-            plugin_payload[key] = value
-
-        return plugin_payload
-
-    def process_submission(self):
-
-        instance = self._instance
-        context = instance.context
-
-        filepath = self.scene_path  # publish if `use_publish` else workfile
-
-        # TODO: Avoid the need for this logic here, needed for submit publish
-        # Store output dir for unified publisher (filesequence)
-        expected_files = instance.data["expectedFiles"]
-        first_file = next(self._iter_expected_files(expected_files))
-        output_dir = os.path.dirname(first_file)
-        instance.data["outputDir"] = output_dir
-        instance.data["toBeRenderedOn"] = "deadline"
-
-        # Patch workfile (only when use_published is enabled)
-        if self.use_published:
-            self._patch_workfile()
-
-        # Gather needed data ------------------------------------------------
-        workspace = context.data["workspaceDir"]
-        default_render_file = instance.context.data.get('project_settings')\
-            .get('maya')\
-            .get('RenderSettings')\
-            .get('default_render_image_folder')
-        filename = os.path.basename(filepath)
-        dirname = os.path.join(workspace, default_render_file)
-
-        # Fill in common data to payload ------------------------------------
-        # TODO: Replace these with collected data from CollectRender
-        payload_data = {
-            "filename": filename,
-            "dirname": dirname,
-        }
-
-        # Submit preceding export jobs -------------------------------------
-        export_job = None
-        assert not all(x in instance.data["families"]
-                       for x in ['vrayscene', 'assscene']), (
-            "Vray Scene and Ass Scene options are mutually exclusive")
-
-        if "vrayscene" in instance.data["families"]:
-            self.log.debug("Submitting V-Ray scene render..")
-            vray_export_payload = self._get_vray_export_payload(payload_data)
-            export_job = self.submit(vray_export_payload)
-
-            payload = self._get_vray_render_payload(payload_data)
-
-        elif "assscene" in instance.data["families"]:
-            self.log.debug("Submitting Arnold .ass standalone render..")
-            ass_export_payload = self._get_arnold_export_payload(payload_data)
-            export_job = self.submit(ass_export_payload)
-
-            payload = self._get_arnold_render_payload(payload_data)
-        else:
-            self.log.debug("Submitting MayaBatch render..")
-            payload = self._get_maya_payload(payload_data)
-
-        # Add export job as dependency --------------------------------------
-        if export_job:
-            job_info, _ = payload
-            job_info.JobDependency = export_job
-
-        if instance.data.get("tileRendering"):
-            # Prepare tiles data
-            self._tile_render(payload)
-        else:
-            # Submit main render job
-            job_info, plugin_info = payload
-            self.submit(self.assemble_payload(job_info, plugin_info))
-
-    def _tile_render(self, payload):
-        """Submit as tile render per frame with dependent assembly jobs."""
-
-        # As collected by super process()
-        instance = self._instance
-
-        payload_job_info, payload_plugin_info = payload
-        job_info = copy.deepcopy(payload_job_info)
-        plugin_info = copy.deepcopy(payload_plugin_info)
-
-        # if we have sequence of files, we need to create tile job for
-        # every frame
-        job_info.TileJob = True
-        job_info.TileJobTilesInX = instance.data.get("tilesX")
-        job_info.TileJobTilesInY = instance.data.get("tilesY")
-
-        tiles_count = job_info.TileJobTilesInX * job_info.TileJobTilesInY
-
-        plugin_info["ImageHeight"] = instance.data.get("resolutionHeight")
-        plugin_info["ImageWidth"] = instance.data.get("resolutionWidth")
-        plugin_info["RegionRendering"] = True
-
-        R_FRAME_NUMBER = re.compile(
-            r".+\.(?P<frame>[0-9]+)\..+")  # noqa: N806, E501
-        REPL_FRAME_NUMBER = re.compile(
-            r"(.+\.)([0-9]+)(\..+)")  # noqa: N806, E501
-
-        exp = instance.data["expectedFiles"]
-        if isinstance(exp[0], dict):
-            # we have aovs and we need to iterate over them
-            # get files from `beauty`
-            files = exp[0].get("beauty")
-            # assembly files are used for assembly jobs as we need to put
-            # together all AOVs
-            assembly_files = list(
-                itertools.chain.from_iterable(
-                    [f for _, f in exp[0].items()]))
-            if not files:
-                # if beauty doesn't exist, use first aov we found
-                files = exp[0].get(list(exp[0].keys())[0])
-        else:
-            files = exp
-            assembly_files = files
-
-        # Define frame tile jobs
-        frame_file_hash = {}
-        frame_payloads = {}
-        file_index = 1
-        for file in files:
-            frame = re.search(R_FRAME_NUMBER, file).group("frame")
-
-            new_job_info = copy.deepcopy(job_info)
-            new_job_info.Name += " (Frame {} - {} tiles)".format(frame,
-                                                                 tiles_count)
-            new_job_info.TileJobFrame = frame
-
-            new_plugin_info = copy.deepcopy(plugin_info)
-
-            # Add tile data into job info and plugin info
-            tiles_data = _format_tiles(
-                file, 0,
-                instance.data.get("tilesX"),
-                instance.data.get("tilesY"),
-                instance.data.get("resolutionWidth"),
-                instance.data.get("resolutionHeight"),
-                payload_plugin_info["OutputFilePrefix"]
-            )[0]
-
-            new_job_info.update(tiles_data["JobInfo"])
-            new_plugin_info.update(tiles_data["PluginInfo"])
-
-            self.log.info("hashing {} - {}".format(file_index, file))
-            job_hash = hashlib.sha256(
-                ("{}_{}".format(file_index, file)).encode("utf-8"))
-
-            file_hash = job_hash.hexdigest()
-            frame_file_hash[frame] = file_hash
-
-            new_job_info.ExtraInfo[0] = file_hash
-            new_job_info.ExtraInfo[1] = file
-
-            frame_payloads[frame] = self.assemble_payload(
-                job_info=new_job_info,
-                plugin_info=new_plugin_info
-            )
-            file_index += 1
-
-        self.log.info(
-            "Submitting tile job(s) [{}] ...".format(len(frame_payloads)))
-
-        # Submit frame tile jobs
-        frame_tile_job_id = {}
-        for frame, tile_job_payload in frame_payloads.items():
-            job_id = self.submit(tile_job_payload)
-            frame_tile_job_id[frame] = job_id
-
-        # Define assembly payloads
-        assembly_job_info = copy.deepcopy(job_info)
-        assembly_job_info.Plugin = self.tile_assembler_plugin
-        assembly_job_info.Name += " - Tile Assembly Job"
-        assembly_job_info.Frames = 1
-        assembly_job_info.MachineLimit = 1
-        assembly_job_info.Priority = instance.data.get("tile_priority",
-                                                       self.tile_priority)
-
-        assembly_plugin_info = {
-            "CleanupTiles": 1,
-            "ErrorOnMissing": True,
-            "Renderer": self._instance.data["renderer"]
-        }
-
-        assembly_payloads = []
-        output_dir = self.job_info.OutputDirectory[0]
-        for file in assembly_files:
-            frame = re.search(R_FRAME_NUMBER, file).group("frame")
-
-            frame_assembly_job_info = copy.deepcopy(assembly_job_info)
-            frame_assembly_job_info.Name += " (Frame {})".format(frame)
-            frame_assembly_job_info.OutputFilename[0] = re.sub(
-                REPL_FRAME_NUMBER,
-                "\\1{}\\3".format("#" * len(frame)), file)
-
-            file_hash = frame_file_hash[frame]
-            tile_job_id = frame_tile_job_id[frame]
-
-            frame_assembly_job_info.ExtraInfo[0] = file_hash
-            frame_assembly_job_info.ExtraInfo[1] = file
-            frame_assembly_job_info.JobDependency = tile_job_id
-
-            # write assembly job config files
-            now = datetime.now()
-
-            config_file = os.path.join(
-                output_dir,
-                "{}_config_{}.txt".format(
-                    os.path.splitext(file)[0],
-                    now.strftime("%Y_%m_%d_%H_%M_%S")
-                )
-            )
-            try:
-                if not os.path.isdir(output_dir):
-                    os.makedirs(output_dir)
-            except OSError:
-                # directory is not available
-                self.log.warning("Path is unreachable: "
-                                 "`{}`".format(output_dir))
-
-            with open(config_file, "w") as cf:
-                print("TileCount={}".format(tiles_count), file=cf)
-                print("ImageFileName={}".format(file), file=cf)
-                print("ImageWidth={}".format(
-                    instance.data.get("resolutionWidth")), file=cf)
-                print("ImageHeight={}".format(
-                    instance.data.get("resolutionHeight")), file=cf)
-
-                tiles = _format_tiles(
-                    file, 0,
-                    instance.data.get("tilesX"),
-                    instance.data.get("tilesY"),
-                    instance.data.get("resolutionWidth"),
-                    instance.data.get("resolutionHeight"),
-                    payload_plugin_info["OutputFilePrefix"]
-                )[1]
-                for k, v in sorted(tiles.items()):
-                    print("{}={}".format(k, v), file=cf)
-
-            payload = self.assemble_payload(
-                job_info=frame_assembly_job_info,
-                plugin_info=assembly_plugin_info.copy(),
-                # todo: aux file transfers don't work with deadline webservice
-                # add config file as job auxFile
-                # aux_files=[config_file]
-            )
-            assembly_payloads.append(payload)
-
-        # Submit assembly jobs
-        assembly_job_ids = []
-        num_assemblies = len(assembly_payloads)
-        for i, payload in enumerate(assembly_payloads):
-            self.log.info(
-                "submitting assembly job {} of {}".format(i + 1,
-                                                          num_assemblies)
-            )
-            assembly_job_id = self.submit(payload)
-            assembly_job_ids.append(assembly_job_id)
-
-        instance.data["assemblySubmissionJobs"] = assembly_job_ids
-
-    def _get_maya_payload(self, data):
-
-        job_info = copy.deepcopy(self.job_info)
-
-        if self.asset_dependencies:
-            # Asset dependency to wait for at least the scene file to sync.
-            job_info.AssetDependency += self.scene_path
-
-        # Get layer prefix
-        render_products = self._instance.data["renderProducts"]
-        layer_metadata = render_products.layer_data
-        layer_prefix = layer_metadata.filePrefix
-
-        # This hack is here because of how Deadline handles Renderman version.
-        # it considers everything with `renderman` set as version older than
-        # Renderman 22, and so if we are using renderman > 21 we need to set
-        # renderer string on the job to `renderman22`. We will have to change
-        # this when Deadline releases new version handling this.
-        renderer = self._instance.data["renderer"]
-        if renderer == "renderman":
-            try:
-                from rfm2.config import cfg  # noqa
-            except ImportError:
-                raise Exception("Cannot determine renderman version")
-
-            rman_version = cfg().build_info.version()  # type: str
-            if int(rman_version.split(".")[0]) > 22:
-                renderer = "renderman22"
-
-        plugin_info = copy.deepcopy(self.plugin_info)
-        plugin_info.update({
-            # Output directory and filename
-            "OutputFilePath": data["dirname"].replace("\\", "/"),
-            "OutputFilePrefix": layer_prefix,
-        })
-
-        return job_info, plugin_info
-
-    def _get_vray_export_payload(self, data):
-
-        job_info = copy.deepcopy(self.job_info)
-        job_info.Name = self._job_info_label("Export")
-
-        # Get V-Ray settings info to compute output path
-        vray_scene = self.format_vray_output_filename()
-
-        plugin_info = {
-            "Renderer": "vray",
-            "SkipExistingFrames": True,
-            "UseLegacyRenderLayers": True,
-            "OutputFilePath": os.path.dirname(vray_scene)
-        }
-
-        return job_info, attr.asdict(plugin_info)
-
-    def _get_arnold_export_payload(self, data):
-
-        try:
-            from openpype.scripts import export_maya_ass_job
-        except Exception:
-            raise AssertionError(
-                "Expected module 'export_maya_ass_job' to be available")
-
-        module_path = export_maya_ass_job.__file__
-        if module_path.endswith(".pyc"):
-            module_path = module_path[: -len(".pyc")] + ".py"
-
-        script = os.path.normpath(module_path)
-
-        job_info = copy.deepcopy(self.job_info)
-        job_info.Name = self._job_info_label("Export")
-
-        # Force a single frame Python job
-        job_info.Plugin = "Python"
-        job_info.Frames = 1
-
-        renderlayer = self._instance.data["setMembers"]
-
-        # add required env vars for the export script
-        envs = {
-            "AVALON_APP_NAME": os.environ.get("AVALON_APP_NAME"),
-            "OPENPYPE_ASS_EXPORT_RENDER_LAYER": renderlayer,
-            "OPENPYPE_ASS_EXPORT_SCENE_FILE": self.scene_path,
-            "OPENPYPE_ASS_EXPORT_OUTPUT": job_info.OutputFilename[0],
-            "OPENPYPE_ASS_EXPORT_START": int(self._instance.data["frameStartHandle"]),  # noqa
-            "OPENPYPE_ASS_EXPORT_END":  int(self._instance.data["frameEndHandle"]),  # noqa
-            "OPENPYPE_ASS_EXPORT_STEP": 1
-        }
-        for key, value in envs.items():
-            if not value:
-                continue
-            job_info.EnvironmentKeyValue[key] = value
-
-        plugin_info = PythonPluginInfo(
-            ScriptFile=script,
-            Version="3.6",
-            Arguments="",
-            SingleFrameOnly="True"
-        )
-
-        return job_info, attr.asdict(plugin_info)
-
-    def _get_vray_render_payload(self, data):
-
-        # Job Info
-        job_info = copy.deepcopy(self.job_info)
-        job_info.Name = self._job_info_label("Render")
-        job_info.Plugin = "Vray"
-        job_info.OverrideTaskExtraInfoNames = False
-
-        # Plugin Info
-        plugin_info = VRayPluginInfo(
-            InputFilename=self.format_vray_output_filename(),
-            SeparateFilesPerFrame=False,
-            VRayEngine="V-Ray",
-            Width=self._instance.data["resolutionWidth"],
-            Height=self._instance.data["resolutionHeight"],
-            OutputFilePath=job_info.OutputDirectory[0],
-            OutputFileName=job_info.OutputFilename[0]
-        )
-
-        return job_info, attr.asdict(plugin_info)
-
-    def _get_arnold_render_payload(self, data):
-
-        # Job Info
-        job_info = copy.deepcopy(self.job_info)
-        job_info.Name = self._job_info_label("Render")
-        job_info.Plugin = "Arnold"
-        job_info.OverrideTaskExtraInfoNames = False
-
-        # Plugin Info
-        ass_file, _ = os.path.splitext(data["output_filename_0"])
-        ass_filepath = ass_file + ".ass"
-
-        plugin_info = ArnoldPluginInfo(
-            ArnoldFile=ass_filepath
-        )
-
-        return job_info, attr.asdict(plugin_info)
-
-    def format_vray_output_filename(self):
-        """Format the expected output file of the Export job.
-
-        Example:
-            <Scene>/<Scene>_<Layer>/<Layer>
-            "shot010_v006/shot010_v006_CHARS/CHARS_0001.vrscene"
-        Returns:
-            str
-
-        """
-
-        # "vrayscene/<Scene>/<Scene>_<Layer>/<Layer>"
-        vray_settings = cmds.ls(type="VRaySettingsNode")
-        node = vray_settings[0]
-        template = cmds.getAttr("{}.vrscene_filename".format(node))
-        scene, _ = os.path.splitext(self.scene_path)
-
-        def smart_replace(string, key_values):
-            new_string = string
-            for key, value in key_values.items():
-                new_string = new_string.replace(key, value)
-            return new_string
-
-        # Get workfile scene path without extension to format vrscene_filename
-        scene_filename = os.path.basename(self.scene_path)
-        scene_filename_no_ext, _ = os.path.splitext(scene_filename)
-
-        layer = self._instance.data['setMembers']
-
-        # Reformat without tokens
-        output_path = smart_replace(
-            template,
-            {"<Scene>": scene_filename_no_ext,
-             "<Layer>": layer})
-
-        start_frame = int(self._instance.data["frameStartHandle"])
-        workspace = self._instance.context.data["workspace"]
-        filename_zero = "{}_{:04d}.vrscene".format(output_path, start_frame)
-        filepath_zero = os.path.join(workspace, filename_zero)
-
-        return filepath_zero.replace("\\", "/")
-
-    def _patch_workfile(self):
-        """Patch Maya scene.
-
-        This will take list of patches (lines to add) and apply them to
-        *published* Maya  scene file (that is used later for rendering).
-
-        Patches are dict with following structure::
-            {
-                "name": "Name of patch",
-                "regex": "regex of line before patch",
-                "line": "line to insert"
-            }
-
-        """
-        project_settings = self._instance.context.data["project_settings"]
-        patches = (
-            project_settings.get(
-                "deadline", {}).get(
-                "publish", {}).get(
-                "MayaSubmitDeadline", {}).get(
-                "scene_patches", {})
-        )
-        if not patches:
-            return
-
-        if not os.path.splitext(self.scene_path)[1].lower() != ".ma":
-            self.log.debug("Skipping workfile patch since workfile is not "
-                           ".ma file")
-            return
-
-        compiled_regex = [re.compile(p["regex"]) for p in patches]
-        with open(self.scene_path, "r+") as pf:
-            scene_data = pf.readlines()
-            for ln, line in enumerate(scene_data):
-                for i, r in enumerate(compiled_regex):
-                    if re.match(r, line):
-                        scene_data.insert(ln + 1, patches[i]["line"])
-                        pf.seek(0)
-                        pf.writelines(scene_data)
-                        pf.truncate()
-                        self.log.info("Applied {} patch to scene.".format(
-                            patches[i]["name"]
-                        ))
-
-    def _job_info_label(self, label):
-        return "{label} {job.Name} [{start}-{end}]".format(
-            label=label,
-            job=self.job_info,
-            start=int(self._instance.data["frameStartHandle"]),
-            end=int(self._instance.data["frameEndHandle"]),
-        )
-
-    @staticmethod
-    def _iter_expected_files(exp):
-        if isinstance(exp[0], dict):
-            for _aov, files in exp[0].items():
-                for file in files:
-                    yield file
-        else:
-            for file in exp:
-                yield file
-
-
-def _format_tiles(
-        filename, index, tiles_x, tiles_y,
-        width, height, prefix):
-    """Generate tile entries for Deadline tile job.
-
-    Returns two dictionaries - one that can be directly used in Deadline
-    job, second that can be used for Deadline Assembly job configuration
-    file.
-
-    This will format tile names:
-
-    Example::
-        {
-        "OutputFilename0Tile0": "_tile_1x1_4x4_Main_beauty.1001.exr",
-        "OutputFilename0Tile1": "_tile_2x1_4x4_Main_beauty.1001.exr"
-        }
-
-    And add tile prefixes like:
-
-    Example::
-        Image prefix is:
-        `maya/<Scene>/<RenderLayer>/<RenderLayer>_<RenderPass>`
-
-        Result for tile 0 for 4x4 will be:
-        `maya/<Scene>/<RenderLayer>/_tile_1x1_4x4_<RenderLayer>_<RenderPass>`
-
-    Calculating coordinates is tricky as in Job they are defined as top,
-    left, bottom, right with zero being in top-left corner. But Assembler
-    configuration file takes tile coordinates as X, Y, Width and Height and
-    zero is bottom left corner.
-
-    Args:
-        filename (str): Filename to process as tiles.
-        index (int): Index of that file if it is sequence.
-        tiles_x (int): Number of tiles in X.
-        tiles_y (int): Number if tikes in Y.
-        width (int): Width resolution of final image.
-        height (int):  Height resolution of final image.
-        prefix (str): Image prefix.
-
-    Returns:
-        (dict, dict): Tuple of two dictionaires - first can be used to
-                      extend JobInfo, second has tiles x, y, width and height
-                      used for assembler configuration.
-
-    """
-    # Math used requires integers for correct output - as such
-    # we ensure our inputs are correct.
-    assert type(tiles_x) is int, "tiles_x must be an integer"
-    assert type(tiles_y) is int, "tiles_y must be an integer"
-    assert type(width) is int, "width must be an integer"
-    assert type(height) is int, "height must be an integer"
-
-    out = {"JobInfo": {}, "PluginInfo": {}}
-    cfg = OrderedDict()
-    w_space = width // tiles_x
-    h_space = height // tiles_y
-
-    cfg["TilesCropped"] = "False"
-
-    tile = 0
-    for tile_x in range(1, tiles_x + 1):
-        for tile_y in reversed(range(1, tiles_y + 1)):
-            tile_prefix = "_tile_{}x{}_{}x{}_".format(
-                tile_x, tile_y,
-                tiles_x,
-                tiles_y
-            )
-            top = height - (tile_y * h_space)
-            bottom = height - ((tile_y - 1) * h_space) - 1
-            left = (tile_x - 1) * w_space
-            right = (tile_x * w_space) - 1
-
-            # Job Info
-            new_filename = "{}/{}{}".format(
-                os.path.dirname(filename),
-                tile_prefix,
-                os.path.basename(filename)
-            )
-            out["JobInfo"]["OutputFilename{}Tile{}".format(index, tile)] = new_filename   # noqa
-
-            # Plugin Info
-            out["PluginInfo"]["RegionPrefix{}".format(tile)] = "/{}".format(tile_prefix).join(prefix.rsplit("/", 1))  # noqa: E501
-            out["PluginInfo"]["RegionTop{}".format(tile)] = top
-            out["PluginInfo"]["RegionBottom{}".format(tile)] = bottom
-            out["PluginInfo"]["RegionLeft{}".format(tile)] = left
-            out["PluginInfo"]["RegionRight{}".format(tile)] = right
-
-            # Tile config
-            cfg["Tile{}".format(tile)] = new_filename
-            cfg["Tile{}Tile".format(tile)] = new_filename
-            cfg["Tile{}FileName".format(tile)] = new_filename
-            cfg["Tile{}X".format(tile)] = left
-            cfg["Tile{}Y".format(tile)] = top
-            cfg["Tile{}Width".format(tile)] = w_space
-            cfg["Tile{}Height".format(tile)] = h_space
-
-            tile += 1
-
+            
     return out, cfg