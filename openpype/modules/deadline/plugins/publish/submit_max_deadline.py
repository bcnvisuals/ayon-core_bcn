import os
import getpass
import copy

import attr
from openpype.lib import (
    TextDef,
    BoolDef,
    NumberDef,
)
from openpype.pipeline import (
    legacy_io,
    OpenPypePyblishPluginMixin
)
from openpype.settings import get_project_settings
from openpype.hosts.max.api.lib import (
    get_current_renderer,
    get_multipass_setting
)
from openpype.hosts.max.api.lib_rendersettings import RenderSettings
from openpype_modules.deadline import abstract_submit_deadline
from openpype_modules.deadline.abstract_submit_deadline import DeadlineJobInfo
from openpype.lib import is_running_from_build


@attr.s
class MaxPluginInfo(object):
    SceneFile = attr.ib(default=None)   # Input
    Version = attr.ib(default=None)  # Mandatory for Deadline
    SaveFile = attr.ib(default=True)
    IgnoreInputs = attr.ib(default=True)


class MaxSubmitDeadline(abstract_submit_deadline.AbstractSubmitDeadline,
                        OpenPypePyblishPluginMixin):

    label = "Submit Render to Deadline"
    hosts = ["max"]
    families = ["maxrender"]
    targets = ["local"]

    use_published = True
    priority = 50
    chunk_size = 1
    jobInfo = {}
    pluginInfo = {}
    group = None

    @classmethod
    def apply_settings(cls, project_settings, system_settings):
        settings = project_settings["deadline"]["publish"]["MaxSubmitDeadline"]  # noqa

        # Take some defaults from settings
        cls.use_published = settings.get("use_published",
                                         cls.use_published)
        cls.priority = settings.get("priority",
                                    cls.priority)
        cls.chuck_size = settings.get("chunk_size", cls.chunk_size)
        cls.group = settings.get("group", cls.group)
    # TODO: multiple camera instance, separate job infos
    def get_job_info(self):
        job_info = DeadlineJobInfo(Plugin="3dsmax")

        # todo: test whether this works for existing production cases
        #       where custom jobInfo was stored in the project settings
        job_info.update(self.jobInfo)

        instance = self._instance
        context = instance.context
        # Always use the original work file name for the Job name even when
        # rendering is done from the published Work File. The original work
        # file name is clearer because it can also have subversion strings,
        # etc. which are stripped for the published file.

        src_filepath = context.data["currentFile"]
        src_filename = os.path.basename(src_filepath)
        job_info.Name = "%s - %s" % (src_filename, instance.name)
        job_info.BatchName = src_filename
        job_info.Plugin = instance.data["plugin"]
        job_info.UserName = context.data.get("deadlineUser", getpass.getuser())
        job_info.EnableAutoTimeout = True
        # Deadline requires integers in frame range
        frames = "{start}-{end}".format(
            start=int(instance.data["frameStart"]),
            end=int(instance.data["frameEnd"])
        )
        job_info.Frames = frames

        job_info.Pool = instance.data.get("primaryPool")
        job_info.SecondaryPool = instance.data.get("secondaryPool")

        attr_values = self.get_attr_values_from_data(instance.data)

        job_info.ChunkSize = attr_values.get("chunkSize", 1)
        job_info.Comment = context.data.get("comment")
        job_info.Priority = attr_values.get("priority", self.priority)
        job_info.Group = attr_values.get("group", self.group)

        # Add options from RenderGlobals
        render_globals = instance.data.get("renderGlobals", {})
        job_info.update(render_globals)

        keys = [
            "FTRACK_API_KEY",
            "FTRACK_API_USER",
            "FTRACK_SERVER",
            "OPENPYPE_SG_USER",
            "AVALON_PROJECT",
            "AVALON_ASSET",
            "AVALON_TASK",
            "AVALON_APP_NAME",
            "OPENPYPE_DEV",
            "IS_TEST"
        ]

        # Add OpenPype version if we are running from build.
        if is_running_from_build():
            keys.append("OPENPYPE_VERSION")

        # Add mongo url if it's enabled
        if self._instance.context.data.get("deadlinePassMongoUrl"):
            keys.append("OPENPYPE_MONGO")

        environment = dict({key: os.environ[key] for key in keys
                            if key in os.environ}, **legacy_io.Session)

        for key in keys:
            value = environment.get(key)
            if not value:
                continue
            job_info.EnvironmentKeyValue[key] = value

        # to recognize job from PYPE for turning Event On/Off
        job_info.EnvironmentKeyValue["OPENPYPE_RENDER_JOB"] = "1"
        job_info.EnvironmentKeyValue["OPENPYPE_LOG_NO_COLORS"] = "1"

        # Add list of expected files to job
        # ---------------------------------
        if not instance.data.get("multiCamera"):
            exp = instance.data.get("expectedFiles")
            for filepath in self._iter_expected_files(exp):
                job_info.OutputDirectory += os.path.dirname(filepath)
                job_info.OutputFilename += os.path.basename(filepath)

        return job_info

    def get_plugin_info(self):
        instance = self._instance

        plugin_info = MaxPluginInfo(
            SceneFile=self.scene_path,
            Version=instance.data["maxversion"],
            SaveFile=True,
            IgnoreInputs=True
        )

        plugin_payload = attr.asdict(plugin_info)

        # Patching with pluginInfo from settings
        for key, value in self.pluginInfo.items():
            plugin_payload[key] = value

        return plugin_payload

    def process_submission(self):

        instance = self._instance
        filepath = self.scene_path

        files = instance.data["expectedFiles"]
        if not files:
            raise RuntimeError("No Render Elements found!")
        first_file = next(self._iter_expected_files(files))
        output_dir = os.path.dirname(first_file)
        instance.data["outputDir"] = output_dir
        instance.data["toBeRenderedOn"] = "deadline"

        filename = os.path.basename(filepath)

        payload_data = {
            "filename": filename,
            "dirname": output_dir
        }

        self.log.debug("Submitting 3dsMax render..")
<<<<<<< HEAD

        if instance.data.get("multiCamera"):
            payload = self._use_published_name_for_multiples(payload_data)
            job_infos, plugin_infos = payload
            for job_info, plugin_info in zip(job_infos, plugin_infos):
                self.log.debug(f"job_info: {job_info}")
                self.log.debug(f"plugin_info: {plugin_info}")
                submission = self.assemble_payload(job_info, plugin_info)
                self.submit(submission)
        else:
            payload = self._use_published_name(payload_data)
            job_info, plugin_info = payload
            self.submit(self.assemble_payload(job_info, plugin_info))
=======
        project_settings = instance.context.data["project_settings"]
        payload = self._use_published_name(payload_data, project_settings)
        job_info, plugin_info = payload
        self.submit(self.assemble_payload(job_info, plugin_info))
>>>>>>> 9d702a93

    def _use_published_name(self, data, project_settings):
        instance = self._instance
        job_info = copy.deepcopy(self.job_info)
        plugin_info = copy.deepcopy(self.plugin_info)
        plugin_data = {}

        multipass = get_multipass_setting(project_settings)
        if multipass:
            plugin_data["DisableMultipass"] = 0
        else:
            plugin_data["DisableMultipass"] = 1

        files = instance.data.get("expectedFiles")
        if not files:
            raise RuntimeError("No render elements found")
        first_file = next(self._iter_expected_files(files))
        old_output_dir = os.path.dirname(first_file)
        output_beauty = RenderSettings().get_render_output(instance.name,
                                                           old_output_dir)
        rgb_bname = os.path.basename(output_beauty)
        dir = os.path.dirname(first_file)
        beauty_name = f"{dir}/{rgb_bname}"
        beauty_name = beauty_name.replace("\\", "/")
        plugin_data["RenderOutput"] = beauty_name
        # as 3dsmax has version with different languages
        plugin_data["Language"] = "ENU"

        renderer_class = get_current_renderer()

        renderer = str(renderer_class).split(":")[0]
        if renderer in [
            "ART_Renderer",
            "Redshift_Renderer",
            "V_Ray_6_Hotfix_3",
            "V_Ray_GPU_6_Hotfix_3",
            "Default_Scanline_Renderer",
            "Quicksilver_Hardware_Renderer",
        ]:
            render_elem_list = RenderSettings().get_render_element()
            for i, element in enumerate(render_elem_list):
                elem_bname = os.path.basename(element)
                new_elem = f"{dir}/{elem_bname}"
                new_elem = new_elem.replace("/", "\\")
                plugin_data["RenderElementOutputFilename%d" % i] = new_elem   # noqa

        if renderer == "Redshift_Renderer":
            plugin_data["redshift_SeparateAovFiles"] = instance.data.get(
                "separateAovFiles")

        self.log.debug("plugin data:{}".format(plugin_data))
        plugin_info.update(plugin_data)

        return job_info, plugin_info

    def get_job_info_through_camera(self, camera):
        instance = self._instance
        context = instance.context
        job_info = copy.deepcopy(self.job_info)
        exp = instance.data.get("expectedFiles")

        src_filepath = context.data["currentFile"]
        src_filename = os.path.basename(src_filepath)
        job_info.Name = "%s - %s - %s" % (
            src_filename, instance.name, camera)
        for filepath in self._iter_expected_files(exp):
            if camera not in filepath:
                continue
            job_info.OutputDirectory += os.path.dirname(filepath)
            job_info.OutputFilename += os.path.basename(filepath)

        return job_info
        # set the output filepath with the relative camera

    def get_plugin_info_through_camera(self, camera):
        instance = self._instance
        # set the target camera
        plugin_info = copy.deepcopy(self.plugin_info)
        plugin_data = {}
        # set the output filepath with the relative camera
        files = instance.data.get("expectedFiles")
        if not files:
            raise RuntimeError("No render elements found")
        first_file = next(self._iter_expected_files(files))
        old_output_dir = os.path.dirname(first_file)
        rgb_output = RenderSettings().get_batch_render_output(camera)       # noqa
        rgb_bname = os.path.basename(rgb_output)
        dir = os.path.dirname(first_file)
        beauty_name = f"{dir}/{rgb_bname}"
        beauty_name = beauty_name.replace("\\", "/")
        plugin_info["RenderOutput"] = beauty_name
        renderer_class = get_current_renderer()

        renderer = str(renderer_class).split(":")[0]
        if renderer in [
            "ART_Renderer",
            "Redshift_Renderer",
            "V_Ray_6_Hotfix_3",
            "V_Ray_GPU_6_Hotfix_3",
            "Default_Scanline_Renderer",
            "Quicksilver_Hardware_Renderer",
        ]:
            render_elem_list = RenderSettings().get_batch_render_elements(
                instance.name, old_output_dir, camera
            )
            for i, element in enumerate(render_elem_list):
                elem_bname = os.path.basename(element)
                new_elem = f"{dir}/{elem_bname}"
                new_elem = new_elem.replace("/", "\\")
                plugin_info["RenderElementOutputFilename%d" % i] = new_elem   # noqa

        if camera:
            # set the default camera and target camera
            # (weird parameters from max)
            plugin_data["Camera"] = camera
            plugin_data["Camera1"] = camera
            plugin_data["Camera0"] = None

        plugin_info.update(plugin_data)
        return plugin_info

    def _use_published_name_for_multiples(self, data):
        """Process the parameters submission for deadline when
            user enables multi-cameras option.
        Args:
            job_info_list (list): A list of multiple job infos
            plugin_info_list (list): A list of multiple plugin infos
        """
        job_info_list = []
        plugin_info_list = []
        instance = self._instance
        cameras = instance.data.get("cameras", [])
        for cam in cameras:
            job_info = self.get_job_info_through_camera(cam)
            plugin_info = self.get_plugin_info_through_camera(cam)
            job_info_list.append(job_info)
            plugin_info_list.append(plugin_info)

        return job_info_list, plugin_info_list

    def from_published_scene(self, replace_in_path=True):
        instance = self._instance
        if instance.data["renderer"] == "Redshift_Renderer":
            self.log.debug("Using Redshift...published scene wont be used..")
            replace_in_path = False
            return replace_in_path

    @staticmethod
    def _iter_expected_files(exp):
        if isinstance(exp[0], dict):
            for _aov, files in exp[0].items():
                for file in files:
                    yield file
        else:
            for file in exp:
                yield file

    @classmethod
    def get_attribute_defs(cls):
        defs = super(MaxSubmitDeadline, cls).get_attribute_defs()
        defs.extend([
            BoolDef("use_published",
                    default=cls.use_published,
                    label="Use Published Scene"),

            NumberDef("priority",
                      minimum=1,
                      maximum=250,
                      decimals=0,
                      default=cls.priority,
                      label="Priority"),

            NumberDef("chunkSize",
                      minimum=1,
                      maximum=50,
                      decimals=0,
                      default=cls.chunk_size,
                      label="Frame Per Task"),

            TextDef("group",
                    default=cls.group,
                    label="Group Name"),
        ])

        return defs<|MERGE_RESOLUTION|>--- conflicted
+++ resolved
@@ -183,26 +183,17 @@
         }
 
         self.log.debug("Submitting 3dsMax render..")
-<<<<<<< HEAD
-
+        project_settings = instance.context.data["project_settings"]
         if instance.data.get("multiCamera"):
-            payload = self._use_published_name_for_multiples(payload_data)
+            payload = self._use_published_name_for_multiples(
+                payload_data, project_settings)
             job_infos, plugin_infos = payload
             for job_info, plugin_info in zip(job_infos, plugin_infos):
-                self.log.debug(f"job_info: {job_info}")
-                self.log.debug(f"plugin_info: {plugin_info}")
-                submission = self.assemble_payload(job_info, plugin_info)
-                self.submit(submission)
+                self.submit(self.assemble_payload(job_info, plugin_info))
         else:
-            payload = self._use_published_name(payload_data)
+            payload = self._use_published_name(payload_data, project_settings)
             job_info, plugin_info = payload
             self.submit(self.assemble_payload(job_info, plugin_info))
-=======
-        project_settings = instance.context.data["project_settings"]
-        payload = self._use_published_name(payload_data, project_settings)
-        job_info, plugin_info = payload
-        self.submit(self.assemble_payload(job_info, plugin_info))
->>>>>>> 9d702a93
 
     def _use_published_name(self, data, project_settings):
         instance = self._instance
@@ -324,7 +315,7 @@
         plugin_info.update(plugin_data)
         return plugin_info
 
-    def _use_published_name_for_multiples(self, data):
+    def _use_published_name_for_multiples(self, data, project_settings):
         """Process the parameters submission for deadline when
             user enables multi-cameras option.
         Args:
@@ -335,9 +326,16 @@
         plugin_info_list = []
         instance = self._instance
         cameras = instance.data.get("cameras", [])
+        plugin_data = {}
+        multipass = get_multipass_setting(project_settings)
+        if multipass:
+            plugin_data["DisableMultipass"] = 0
+        else:
+            plugin_data["DisableMultipass"] = 1
         for cam in cameras:
             job_info = self.get_job_info_through_camera(cam)
             plugin_info = self.get_plugin_info_through_camera(cam)
+            plugin_info.update(plugin_data)
             job_info_list.append(job_info)
             plugin_info_list.append(plugin_info)
 
