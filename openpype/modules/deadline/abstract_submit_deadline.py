--- conflicted
+++ resolved
@@ -36,7 +36,7 @@
 
     Warning:
         Disabling SSL certificate validation is defeating one line
-        of defense SSL is providing and it is not recommended.
+        of defense SSL is providing, and it is not recommended.
 
     """
     if 'verify' not in kwargs:
@@ -57,7 +57,7 @@
 
     Warning:
         Disabling SSL certificate validation is defeating one line
-        of defense SSL is providing and it is not recommended.
+        of defense SSL is providing, and it is not recommended.
 
     """
     if 'verify' not in kwargs:
@@ -666,11 +666,7 @@
 
             # test if there is instance of workfile waiting
             # to be published.
-<<<<<<< HEAD
             assert instance.data.get("publish", True) is True, (
-=======
-            assert i.data.get("publish", True) is True, (
->>>>>>> 7ecb03bb
                 "Workfile (scene) must be published along")
 
             return instance