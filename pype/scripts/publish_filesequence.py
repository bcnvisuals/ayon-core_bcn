--- conflicted
+++ resolved
@@ -77,10 +77,6 @@
     print("Paths: {}".format(kwargs.paths or [os.getcwd()]))
 
     paths = kwargs.paths or [os.environ.get("PYPE_METADATA_FILE")] or [os.getcwd()]  # noqa
-<<<<<<< HEAD
-=======
-
->>>>>>> 85fb8a1c
     args = [
         os.path.join(pype_root, pype_command),
         "publish",
