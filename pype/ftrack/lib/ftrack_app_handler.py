import os
import sys
import platform
from avalon import lib as avalonlib
import acre
from pype import api as pype
from pype import lib as pypelib
from .avalon_sync import get_config_data
from .ftrack_base_handler import BaseHandler

from pypeapp import Anatomy


class AppAction(BaseHandler):
    '''Custom Action base class

    <label> - a descriptive string identifing your action.
    <varaint>   - To group actions together, give them the same
                  label and specify a unique variant per action.
    <identifier>  - a unique identifier for app.
    <description>   - a verbose descriptive text for you action
    <icon>  - icon in ftrack
    '''

    type = 'Application'

    def __init__(
        self, session, label, name, executable,
        variant=None, icon=None, description=None
    ):
        super().__init__(session)
        '''Expects a ftrack_api.Session instance'''

        if label is None:
            raise ValueError('Action missing label.')
        elif name is None:
            raise ValueError('Action missing identifier.')
        elif executable is None:
            raise ValueError('Action missing executable.')

        self.label = label
        self.identifier = name
        self.executable = executable
        self.variant = variant
        self.icon = icon
        self.description = description

    def register(self):
        '''Registers the action, subscribing the discover and launch topics.'''

        discovery_subscription = (
            'topic=ftrack.action.discover and source.user.username={0}'
        ).format(self.session.api_user)

        self.session.event_hub.subscribe(
            discovery_subscription,
            self._discover,
            priority=self.priority
        )

        launch_subscription = (
            'topic=ftrack.action.launch'
            ' and data.actionIdentifier={0}'
            ' and source.user.username={1}'
        ).format(
            self.identifier,
            self.session.api_user
        )
        self.session.event_hub.subscribe(
            launch_subscription,
            self._launch
        )

    def discover(self, session, entities, event):
        '''Return true if we can handle the selected entities.

        *session* is a `ftrack_api.Session` instance

        *entities* is a list of tuples each containing the entity type and
        the entity id. If the entity is a hierarchical you will always get
        the entity type TypedContext, once retrieved through a get operation
        you will have the "real" entity type ie. example Shot, Sequence
        or Asset Build.

        *event* the unmodified original event

        '''

        if (
            len(entities) != 1 or
            entities[0].entity_type.lower() != 'task'
        ):
            return False

        ft_project = entities[0]['project']

        database = pypelib.get_avalon_database()
        project_name = ft_project['full_name']
        avalon_project = database[project_name].find_one({
            "type": "project"
        })

        if avalon_project is None:
            return False
        else:
            apps = [app['name'] for app in avalon_project['config'].get(
                'apps', []
            )]

            if self.identifier not in apps:
                return False

        return True

    def _launch(self, event):
        args = self._translate_event(
            self.session, event
        )

        response = self.launch(
            self.session, *args
        )

        return self._handle_result(
            self.session, response, *args
        )

    def launch(self, session, entities, event):
        '''Callback method for the custom action.

        return either a bool ( True if successful or False if the action failed )
        or a dictionary with they keys `message` and `success`, the message should be a
        string and will be displayed as feedback to the user, success should be a bool,
        True if successful or False if the action failed.

        *session* is a `ftrack_api.Session` instance

        *entities* is a list of tuples each containing the entity type and the entity id.
        If the entity is a hierarchical you will always get the entity
        type TypedContext, once retrieved through a get operation you
        will have the "real" entity type ie. example Shot, Sequence
        or Asset Build.

        *event* the unmodified original event

        '''

        entity = entities[0]
        project_name = entity['project']['full_name']

        # Validate Clockify settings if Clockify is required
        clockify_timer = os.environ.get('CLOCKIFY_WORKSPACE', None)
        if clockify_timer is not None:
            from pype.clockify import ClockifyAPI
            clockapi = ClockifyAPI()
            if clockapi.verify_api() is False:
                title = 'Launch message'
                header = '# You Can\'t launch **any Application**'
                message = (
                    '<p>You don\'t have set Clockify API'
                    ' key in Clockify settings</p>'
                )
                items = [
                    {'type': 'label', 'value': header},
                    {'type': 'label', 'value': message}
                ]
                self.show_interface(event, items, title)
                return False

        database = pypelib.get_avalon_database()

        # Get current environments
        env_list = [
            'AVALON_PROJECT',
            'AVALON_SILO',
            'AVALON_ASSET',
            'AVALON_TASK',
            'AVALON_APP',
            'AVALON_APP_NAME'
        ]
        env_origin = {}
        for env in env_list:
            env_origin[env] = os.environ.get(env, None)

        # set environments for Avalon
        os.environ["AVALON_PROJECT"] = project_name
        os.environ["AVALON_SILO"] = entity['ancestors'][0]['name']
        os.environ["AVALON_ASSET"] = entity['parent']['name']
        os.environ["AVALON_TASK"] = entity['name']
        os.environ["AVALON_APP"] = self.identifier.split("_")[0]
        os.environ["AVALON_APP_NAME"] = self.identifier

        anatomy = Anatomy(project_name=project_name)

        hierarchy = ""
        parents = database[project_name].find_one({
            "type": 'asset',
            "name": entity['parent']['name']
        })['data']['parents']

        if parents:
            hierarchy = os.path.join(*parents)

<<<<<<< HEAD
        data = {
                "root": os.environ.get("PYPE_STUDIO_PROJECTS_PATH"),
                "project": {"name": entity['project']['full_name'],
=======
        application = avalonlib.get_application(os.environ["AVALON_APP_NAME"])

        data = {"project": {"name": entity['project']['full_name'],
>>>>>>> 0f96bd59
                            "code": entity['project']['name']},
                "task": entity['name'],
                "asset": entity['parent']['name'],
                "app": application["application_dir"],
                "hierarchy": hierarchy}
        try:
            anatomy_filled = anatomy.format(data)
            # anatomy = anatomy.format(data)
        except Exception as e:
            self.log.error(
                "{0} Error in anatomy.format: {1}".format(__name__, e)
            )
        os.environ["AVALON_WORKDIR"] = anatomy_filled['work']['folder']

        # collect all parents from the task
        parents = []
        for item in entity['link']:
            parents.append(session.get(item['type'], item['id']))

        # collect all the 'environment' attributes from parents
        tools_attr = [os.environ["AVALON_APP"], os.environ["AVALON_APP_NAME"]]
        for parent in reversed(parents):
            # check if the attribute is empty, if not use it
            if parent['custom_attributes']['tools_env']:
                tools_attr.extend(parent['custom_attributes']['tools_env'])
                break

        tools_env = acre.get_tools(tools_attr)
        env = acre.compute(tools_env)
        env = acre.merge(env, current_env=dict(os.environ))
        env = acre.append(dict(os.environ), env)


        #
        # tools_env = acre.get_tools(tools)
        # env = acre.compute(dict(tools_env))
        # env = acre.merge(env, dict(os.environ))
        # os.environ = acre.append(dict(os.environ), env)
        # os.environ = acre.compute(os.environ)

        # Get path to execute
        st_temp_path = os.environ['PYPE_CONFIG']
        os_plat = platform.system().lower()

        # Path to folder with launchers
        path = os.path.join(st_temp_path, 'launchers', os_plat)
        # Full path to executable launcher
        execfile = None

        if sys.platform == "win32":

            for ext in os.environ["PATHEXT"].split(os.pathsep):
                fpath = os.path.join(path.strip('"'), self.executable + ext)
                if os.path.isfile(fpath) and os.access(fpath, os.X_OK):
                    execfile = fpath
                    break
                pass

            # Run SW if was found executable
            if execfile is not None:
                avalonlib.launch(executable=execfile, args=[], environment=env)
            else:
                return {
                    'success': False,
                    'message': "We didn't found launcher for {0}"
                    .format(self.label)
                    }
                pass

        if sys.platform.startswith('linux'):
            execfile = os.path.join(path.strip('"'), self.executable)
            if os.path.isfile(execfile):
                try:
                    fp = open(execfile)
                except PermissionError as p:
                    self.log.error('Access denied on {0} - {1}'.format(
                        execfile, p))
                    return {
                        'success': False,
                        'message': "Access denied on launcher - {}".format(
                            execfile)
                    }
                fp.close()
                # check executable permission
                if not os.access(execfile, os.X_OK):
                    self.log.error('No executable permission on {}'.format(
                        execfile))
                    return {
                        'success': False,
                        'message': "No executable permission - {}".format(
                            execfile)
                        }
                    pass
            else:
                self.log.error('Launcher doesn\'t exist - {}'.format(
                    execfile))
                return {
                    'success': False,
                    'message': "Launcher doesn't exist - {}".format(execfile)
                }
                pass
            # Run SW if was found executable
            if execfile is not None:
                avalonlib.launch(
                    '/usr/bin/env', args=['bash', execfile], environment=env
                )
            else:
                return {
                    'success': False,
                    'message': "We didn't found launcher for {0}"
                    .format(self.label)
                    }
                pass

        # RUN TIMER IN FTRACK
        username = event['source']['user']['username']
        user_query = 'User where username is "{}"'.format(username)
        user = session.query(user_query).one()
        task = session.query('Task where id is {}'.format(entity['id'])).one()
        self.log.info('Starting timer for task: ' + task['name'])
        user.start_timer(task, force=True)

        # RUN TIMER IN Clockify
        if clockify_timer is not None:
            task_type = task['type']['name']
            project_name = task['project']['full_name']

            def get_parents(entity):
                output = []
                if entity.entity_type.lower() == 'project':
                    return output
                output.extend(get_parents(entity['parent']))
                output.append(entity['name'])

                return output

            desc_items = get_parents(task['parent'])
            desc_items.append(task['name'])
            description = '/'.join(desc_items)

            project_id = clockapi.get_project_id(project_name)
            tag_ids = []
            tag_ids.append(clockapi.get_tag_id(task_type))
            clockapi.start_time_entry(
                description, project_id, tag_ids=tag_ids
            )

        # Change status of task to In progress
        config = get_config_data()

        if 'status_update' in config:
            statuses = config['status_update']

            actual_status = entity['status']['name'].lower()
            next_status_name = None
            for key, value in statuses.items():
                if actual_status in value or '_any_' in value:
                    if key != '_ignore_':
                        next_status_name = key
                    break

            if next_status_name is not None:
                try:
                    query = 'Status where name is "{}"'.format(next_status_name)
                    status = session.query(query).one()
                    entity['status'] = status
                    session.commit()
                except Exception:
                    msg = (
                        'Status "{}" in config wasn\'t found on Ftrack'
                    ).format(next_status_name)
                    self.log.warning(msg)

        # Set origin avalon environments
        for key, value in env_origin.items():
            if value == None:
                value = ""
            os.environ[key] = value

        return {
            'success': True,
            'message': "Launching {0}".format(self.label)
        }<|MERGE_RESOLUTION|>--- conflicted
+++ resolved
@@ -201,15 +201,9 @@
         if parents:
             hierarchy = os.path.join(*parents)
 
-<<<<<<< HEAD
         data = {
                 "root": os.environ.get("PYPE_STUDIO_PROJECTS_PATH"),
                 "project": {"name": entity['project']['full_name'],
-=======
-        application = avalonlib.get_application(os.environ["AVALON_APP_NAME"])
-
-        data = {"project": {"name": entity['project']['full_name'],
->>>>>>> 0f96bd59
                             "code": entity['project']['name']},
                 "task": entity['name'],
                 "asset": entity['parent']['name'],
