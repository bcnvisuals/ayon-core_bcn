--- conflicted
+++ resolved
@@ -279,17 +279,12 @@
         try:
             anatomy = anatomy.format(data)
         except Exception as e:
-<<<<<<< HEAD
-            self.log.error("{0} Error in anatomy.format: {1}".format(__name__, e))
-        os.environ["AVALON_WORKDIR"] = os.path.join(anatomy.work.root, anatomy.work.folder)
-=======
             self.log.error(
                 "{0} Error in anatomy.format: {1}".format(__name__, e)
             )
         os.environ["AVALON_WORKDIR"] = os.path.join(
             anatomy.work.root, anatomy.work.folder
         )
->>>>>>> d25e6dde
 
         # collect all parents from the task
         parents = []
