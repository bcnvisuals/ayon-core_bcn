--- conflicted
+++ resolved
@@ -74,8 +74,5 @@
             groups.append(group)
 
         for group in groups:
-<<<<<<< HEAD
-=======
             self.data.update({"subset": "image" + group.Name})
->>>>>>> 1e952b80
             photoshop.imprint(group, self.data)