--- conflicted
+++ resolved
@@ -513,15 +513,8 @@
     def hardlink_file(self, src, dst):
         dirname = os.path.dirname(dst)
 
-<<<<<<< HEAD
-        src = str(Path(src).resolve())
-        drive, _path = os.path.splitdrive(dst)
-        unc = Path(drive).resolve()
-        dst = str(unc) + _path
-=======
         src = self.unc_convert(src)
         dst = self.unc_convert(dst)
->>>>>>> 3f1d5100
 
         try:
             os.makedirs(dirname)
