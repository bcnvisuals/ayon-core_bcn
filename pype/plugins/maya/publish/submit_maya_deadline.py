--- conflicted
+++ resolved
@@ -261,7 +261,7 @@
         context = instance.context
 
         self._instance = instance
-<<<<<<< HEAD
+        self.payload_skeleton = copy.deepcopy(payload_skeleton_template)
         self._deadline_url = (
             context.data["system_settings"]
             ["modules"]
@@ -269,11 +269,6 @@
             ["DEADLINE_REST_URL"]
         )
 
-=======
-        self.payload_skeleton = copy.deepcopy(payload_skeleton_template)
-        self._deadline_url = os.environ.get(
-            "DEADLINE_REST_URL", "http://localhost:8082")
->>>>>>> 50dda032
         assert self._deadline_url, "Requires DEADLINE_REST_URL"
 
         context = instance.context
