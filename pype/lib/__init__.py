--- conflicted
+++ resolved
@@ -20,30 +20,11 @@
     update_dict
 )
 
-<<<<<<< HEAD
-from .path_tools import (
-    version_up,
-    get_version_from_path,
-    get_last_version_from_path,
-    get_paths_from_environ,
-    get_ffmpeg_tool_path
-)
-from .ffmpeg_utils import ffprobe_streams
-from .plugin_tools import filter_pyblish_plugins, source_hash
-from .applications import (
-    ApplicationLaunchFailed,
-    launch_application,
-    ApplicationAction,
-    _subprocess
-)
-from .hooks import PypeHook, execute_hook
-=======
 from .env_tools import (
     env_value_to_bool,
     get_paths_from_environ
 )
 
->>>>>>> 14b21e10
 from .avalon_context import (
     is_latest,
     any_outdated,
@@ -53,11 +34,6 @@
     get_latest_version,
     BuildWorkfile
 )
-<<<<<<< HEAD
-from .deprecated import (
-    get_avalon_database,
-    set_io_database
-=======
 
 from .hooks import PypeHook, execute_hook
 
@@ -69,19 +45,12 @@
     launch_application,
     ApplicationAction,
     _subprocess
->>>>>>> 14b21e10
 )
 
 from .user_settings import IniSettingRegistry
 from .user_settings import JSONSettingRegistry
 from .user_settings import PypeSettingsRegistry
 
-<<<<<<< HEAD
-"""Pype lib module."""
-
-
-terminal = Terminal
-=======
 from .path_tools import (
     version_up,
     get_version_from_path,
@@ -92,7 +61,8 @@
     get_ffmpeg_tool_path,
     ffprobe_streams
 )
->>>>>>> 14b21e10
+
+terminal = Terminal
 
 __all__ = [
     "get_avalon_database",
