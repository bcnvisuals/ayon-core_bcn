--- conflicted
+++ resolved
@@ -386,7 +386,6 @@
     return data
 
 
-<<<<<<< HEAD
 def get_data_hierarchical_attr(entity, attr_name):
     vp_attr = 'visualParent'
     data = entity['data']
@@ -404,8 +403,6 @@
         return None
 
 
-=======
->>>>>>> e14a41d3
 def get_avalon_project_config_schema():
     schema = 'avalon-core:config-1.0'
     return schema
