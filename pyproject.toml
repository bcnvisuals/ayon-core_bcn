# WARNING: This file is used only for development done on this addon.
# Be aware that dependencies used here might not match the ones used by
# the specific addon bundle set up on the AYON server. This file should
# be used only for local development and CI/CD purposes.

[tool.poetry]
name = "ayon-core"
<<<<<<< HEAD
version = "1.0.5+dev"
=======
version = "1.0.6+dev"
>>>>>>> a1f5270e
description = ""
authors = ["Ynput Team <team@ynput.io>"]
readme = "README.md"

[tool.poetry.dependencies]
python = ">=3.9.1,<3.10"


[tool.poetry.dev-dependencies]
# test dependencies
pytest = "^8.0"
pytest-print = "^1.0"
ayon-python-api = "^1.0"
# linting dependencies
ruff = "^0.3.3"
pre-commit = "^3.6.2"
codespell = "^2.2.6"
semver = "^3.0.2"


[tool.ruff]
# Exclude a variety of commonly ignored directories.
exclude = [
    ".bzr",
    ".direnv",
    ".eggs",
    ".git",
    ".git-rewrite",
    ".hg",
    ".ipynb_checkpoints",
    ".mypy_cache",
    ".nox",
    ".pants.d",
    ".pyenv",
    ".pytest_cache",
    ".pytype",
    ".ruff_cache",
    ".svn",
    ".tox",
    ".venv",
    ".vscode",
    "__pypackages__",
    "_build",
    "buck-out",
    "build",
    "dist",
    "node_modules",
    "site-packages",
    "venv",
    "vendor",
    "generated",
]

# Same as Black.
line-length = 79
indent-width = 4

# Assume Python 3.9
target-version = "py39"

[tool.ruff.lint]
# Enable Pyflakes (`F`) and a subset of the pycodestyle (`E`)  codes by default.
select = ["E4", "E7", "E9", "F", "W"]
ignore = []

# Allow fix for all enabled rules (when `--fix`) is provided.
fixable = ["ALL"]
unfixable = []

# Allow unused variables when underscore-prefixed.
dummy-variable-rgx = "^(_+|(_+[a-zA-Z0-9_]*[a-zA-Z0-9]+?))$"

exclude = [
    "client/ayon_core/modules/click_wrap.py",
    "client/ayon_core/scripts/slates/__init__.py"
]

[tool.ruff.lint.per-file-ignores]
"client/ayon_core/lib/__init__.py" = ["E402"]

[tool.ruff.format]
# Like Black, use double quotes for strings.
quote-style = "double"

# Like Black, indent with spaces, rather than tabs.
indent-style = "space"

# Like Black, respect magic trailing commas.
skip-magic-trailing-comma = false

# Like Black, automatically detect the appropriate line ending.
line-ending = "auto"

[tool.codespell]
# Ignore words that are not in the dictionary.
ignore-words-list = "ayon,ynput,parms,parm,hda,developpement"

# Ignore lines that contain this regex. This is hack for missing inline ignore.
# Remove with next codespell release (>2.2.6)
ignore-regex = ".*codespell:ignore.*"

skip = "./.*,./package/*,*/vendor/*,*/unreal/integration/*,*/aftereffects/api/extension/js/libs/*"
count = true
quiet-level = 3

[build-system]
requires = ["poetry-core"]
build-backend = "poetry.core.masonry.api"


[tool.pytest.ini_options]
log_cli = true
log_cli_level = "INFO"
addopts = "-ra -q"
testpaths = [
    "client/ayon_core/tests"
]<|MERGE_RESOLUTION|>--- conflicted
+++ resolved
@@ -5,11 +5,7 @@
 
 [tool.poetry]
 name = "ayon-core"
-<<<<<<< HEAD
-version = "1.0.5+dev"
-=======
 version = "1.0.6+dev"
->>>>>>> a1f5270e
 description = ""
 authors = ["Ynput Team <team@ynput.io>"]
 readme = "README.md"
