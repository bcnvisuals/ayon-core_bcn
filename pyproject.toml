--- conflicted
+++ resolved
@@ -1,10 +1,6 @@
 [tool.poetry]
 name = "OpenPype"
-<<<<<<< HEAD
-version = "3.11.0-nightly.2" # OpenPype
-=======
 version = "3.11.1" # OpenPype
->>>>>>> 71334fab
 description = "Open VFX and Animation pipeline with support."
 authors = ["OpenPype Team <info@openpype.io>"]
 license = "MIT License"
