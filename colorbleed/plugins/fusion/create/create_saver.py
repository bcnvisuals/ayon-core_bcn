--- conflicted
+++ resolved
@@ -8,12 +8,8 @@
 
     name = "tiffDefault"
     label = "Create Tiff Saver"
-<<<<<<< HEAD
     hosts = ["fusion"]
-    family = "fusion.saver"
-=======
-    family = "colorbleed.imagesequence"
->>>>>>> 1e4234f4
+    family = "colorbleed.saver"
 
     def process(self):
 
