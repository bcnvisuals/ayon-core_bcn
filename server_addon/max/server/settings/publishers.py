import json
from pydantic import validator

from ayon_server.settings import BaseSettingsModel, SettingsField
from ayon_server.exceptions import BadRequestException


class ValidateAttributesModel(BaseSettingsModel):
    enabled: bool = SettingsField(title="ValidateAttributes")
    attributes: str = SettingsField(
        "{}", title="Attributes", widget="textarea")

    @validator("attributes")
    def validate_json(cls, value):
        if not value.strip():
            return "{}"
        try:
            converted_value = json.loads(value)
            success = isinstance(converted_value, dict)
        except json.JSONDecodeError:
            success = False

        if not success:
            raise BadRequestException(
                "The attibutes can't be parsed as json object"
            )
        return value


class ValidateCameraAttributesModel(BaseSettingsModel):
    enabled: bool = SettingsField(title="Enabled")
    optional: bool = SettingsField(title="Optional")
    active: bool = SettingsField(title="Active")
    fov: float = SettingsField(0.0, title="Focal Length")
    nearrange: float = SettingsField(0.0, title="Near Range")
    farrange: float = SettingsField(0.0, title="Far Range")
    nearclip: float = SettingsField(0.0, title="Near Clip")
    farclip: float = SettingsField(0.0, title="Far Clip")


class FamilyMappingItemModel(BaseSettingsModel):
    families: list[str] = SettingsField(
        default_factory=list,
        title="Families"
    )
    plugins: list[str] = SettingsField(
        default_factory=list,
        title="Plugins"
    )


class ValidateModelNameModel(BaseSettingsModel):
    enabled: bool = SettingsField(title="Enabled")
    optional: bool = SettingsField(title="Optional")
    active: bool = SettingsField(title="Active")
    regex: str = SettingsField(
        "(.*)_(?P<subset>.*)_(GEO)",
        title="Validation regex",
        description=(
            "Regex for validating model name. You can use named "
            " capturing groups:(?P<asset>.*) for Asset name"
        )
    )


class ValidateLoadedPluginModel(BaseSettingsModel):
    enabled: bool = SettingsField(title="Enabled")
    optional: bool = SettingsField(title="Optional")
    family_plugins_mapping: list[FamilyMappingItemModel] = SettingsField(
        default_factory=list,
        title="Family Plugins Mapping"
    )


class BasicValidateModel(BaseSettingsModel):
    enabled: bool = SettingsField(title="Enabled")
    optional: bool = SettingsField(title="Optional")
    active: bool = SettingsField(title="Active")


class PublishersModel(BaseSettingsModel):
    ValidateFrameRange: BasicValidateModel = SettingsField(
        default_factory=BasicValidateModel,
        title="Validate Frame Range",
        section="Validators"
    )
    ValidateAttributes: ValidateAttributesModel = SettingsField(
        default_factory=ValidateAttributesModel,
        title="Validate Attributes"
    )
    ValidateCameraAttributes: ValidateCameraAttributesModel = SettingsField(
        default_factory=ValidateCameraAttributesModel,
        title="Validate Camera Attributes",
        description=(
            "If the value of the camera attributes set to 0, "
            "the system automatically skips checking it"
        )
    )
    ValidateLoadedPlugin: ValidateLoadedPluginModel = SettingsField(
        default_factory=ValidateLoadedPluginModel,
        title="Validate Loaded Plugin"
    )
    ValidateModelName: ValidateModelNameModel = SettingsField(
        default_factory=ValidateModelNameModel,
        title="Validate Model Name"
    )
    ExtractModelObj: BasicValidateModel = SettingsField(
        default_factory=BasicValidateModel,
        title="Extract OBJ",
        section="Extractors"
    )
    ExtractModelFbx: BasicValidateModel = SettingsField(
        default_factory=BasicValidateModel,
        title="Extract FBX"
    )
    ExtractModelUSD: BasicValidateModel = SettingsField(
        default_factory=BasicValidateModel,
        title="Extract Geometry (USD)"
    )
    ExtractModel: BasicValidateModel = SettingsField(
        default_factory=BasicValidateModel,
        title="Extract Geometry (Alembic)"
    )
    ExtractMaxSceneRaw: BasicValidateModel = SettingsField(
        default_factory=BasicValidateModel,
        title="Extract Max Scene (Raw)"
    )


DEFAULT_PUBLISH_SETTINGS = {
    "ValidateFrameRange": {
        "enabled": True,
        "optional": True,
        "active": True
    },
    "ValidateAttributes": {
        "enabled": False,
        "attributes": "{}"
    },
<<<<<<< HEAD
    "ValidateModelName": {
        "enabled": True,
        "optional": True,
        "active": False,
        "regex": "(.*)_(?P<subset>.*)_(GEO)"
=======
    "ValidateCameraAttributes": {
        "enabled": True,
        "optional": True,
        "active": False,
        "fov": 45.0,
        "nearrange": 0.0,
        "farrange": 1000.0,
        "nearclip": 1.0,
        "farclip": 1000.0
>>>>>>> c5b4e706
    },
    "ValidateLoadedPlugin": {
        "enabled": False,
        "optional": True,
        "family_plugins_mapping": []
    },
    "ExtractModelObj": {
        "enabled": True,
        "optional": True,
        "active": False
    },
    "ExtractModelFbx": {
        "enabled": True,
        "optional": True,
        "active": False
    },
    "ExtractModelUSD": {
        "enabled": True,
        "optional": True,
        "active": False
    },
    "ExtractModel": {
        "enabled": True,
        "optional": True,
        "active": True
    },
    "ExtractMaxSceneRaw": {
        "enabled": True,
        "optional": True,
        "active": True
    }
}<|MERGE_RESOLUTION|>--- conflicted
+++ resolved
@@ -137,13 +137,6 @@
         "enabled": False,
         "attributes": "{}"
     },
-<<<<<<< HEAD
-    "ValidateModelName": {
-        "enabled": True,
-        "optional": True,
-        "active": False,
-        "regex": "(.*)_(?P<subset>.*)_(GEO)"
-=======
     "ValidateCameraAttributes": {
         "enabled": True,
         "optional": True,
@@ -153,7 +146,12 @@
         "farrange": 1000.0,
         "nearclip": 1.0,
         "farclip": 1000.0
->>>>>>> c5b4e706
+    },
+    "ValidateModelName": {
+        "enabled": True,
+        "optional": True,
+        "active": False,
+        "regex": "(.*)_(?P<subset>.*)_(GEO)"
     },
     "ValidateLoadedPlugin": {
         "enabled": False,
