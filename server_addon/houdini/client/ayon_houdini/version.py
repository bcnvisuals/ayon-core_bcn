# -*- coding: utf-8 -*-
<<<<<<< HEAD
"""Package declaring Houdini addon version."""
__version__ = "0.3.1"
=======
"""Package declaring AYON addon 'houdini' version."""
__version__ = "0.3.2"
>>>>>>> 86d5ae6a
<|MERGE_RESOLUTION|>--- conflicted
+++ resolved
@@ -1,8 +1,3 @@
 # -*- coding: utf-8 -*-
-<<<<<<< HEAD
-"""Package declaring Houdini addon version."""
-__version__ = "0.3.1"
-=======
 """Package declaring AYON addon 'houdini' version."""
-__version__ = "0.3.2"
->>>>>>> 86d5ae6a
+__version__ = "0.3.2"